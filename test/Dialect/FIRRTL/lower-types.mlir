// RUN: circt-opt -pass-pipeline='firrtl.circuit(firrtl-lower-types)' %s | FileCheck %s

firrtl.circuit "TopLevel" {

  // CHECK-LABEL: firrtl.module @Simple
  // CHECK-SAME: in %[[SOURCE_VALID_NAME:source_valid]]: [[SOURCE_VALID_TYPE:!firrtl.uint<1>]]
  // CHECK-SAME: out %[[SOURCE_READY_NAME:source_ready]]: [[SOURCE_READY_TYPE:!firrtl.uint<1>]]
  // CHECK-SAME: in %[[SOURCE_DATA_NAME:source_data]]: [[SOURCE_DATA_TYPE:!firrtl.uint<64>]]
  // CHECK-SAME: out %[[SINK_VALID_NAME:sink_valid]]: [[SINK_VALID_TYPE:!firrtl.uint<1>]]
  // CHECK-SAME: in %[[SINK_READY_NAME:sink_ready]]: [[SINK_READY_TYPE:!firrtl.uint<1>]]
  // CHECK-SAME: out %[[SINK_DATA_NAME:sink_data]]: [[SINK_DATA_TYPE:!firrtl.uint<64>]]
  firrtl.module @Simple(in %source: !firrtl.bundle<valid: uint<1>, ready flip: uint<1>, data: uint<64>>,
                        out %sink: !firrtl.bundle<valid: uint<1>, ready flip: uint<1>, data: uint<64>>) {

    // CHECK-NEXT: firrtl.when %[[SOURCE_VALID_NAME]]
    // CHECK-NEXT:   firrtl.connect %[[SINK_DATA_NAME]], %[[SOURCE_DATA_NAME]] : [[SINK_DATA_TYPE]], [[SOURCE_DATA_TYPE]]
    // CHECK-NEXT:   firrtl.connect %[[SINK_VALID_NAME]], %[[SOURCE_VALID_NAME]] : [[SINK_VALID_TYPE]], [[SOURCE_VALID_TYPE]]
    // CHECK-NEXT:   firrtl.connect %[[SOURCE_READY_NAME]], %[[SINK_READY_NAME]] : [[SOURCE_READY_TYPE]], [[SINK_READY_TYPE]]

    %0 = firrtl.subfield %source(0) : (!firrtl.bundle<valid: uint<1>, ready flip: uint<1>, data: uint<64>>) -> !firrtl.uint<1>
    %1 = firrtl.subfield %source(1) : (!firrtl.bundle<valid: uint<1>, ready flip: uint<1>, data: uint<64>>) -> !firrtl.uint<1>
    %2 = firrtl.subfield %source(2) : (!firrtl.bundle<valid: uint<1>, ready flip: uint<1>, data: uint<64>>) -> !firrtl.uint<64>
    %3 = firrtl.subfield %sink(0) : (!firrtl.bundle<valid: uint<1>, ready flip: uint<1>, data: uint<64>>) -> !firrtl.uint<1>
    %4 = firrtl.subfield %sink(1) : (!firrtl.bundle<valid: uint<1>, ready flip: uint<1>, data: uint<64>>) -> !firrtl.uint<1>
    %5 = firrtl.subfield %sink(2) : (!firrtl.bundle<valid: uint<1>, ready flip: uint<1>, data: uint<64>>) -> !firrtl.uint<64>
    firrtl.when %0 {
      firrtl.connect %5, %2 : !firrtl.uint<64>, !firrtl.uint<64>
      firrtl.connect %3, %0 : !firrtl.uint<1>, !firrtl.uint<1>
      firrtl.connect %1, %4 : !firrtl.uint<1>, !firrtl.uint<1>
    }
  }

  // CHECK-LABEL: firrtl.module @TopLevel
  // CHECK-SAME: in %source_valid: [[SOURCE_VALID_TYPE:!firrtl.uint<1>]]
  // CHECK-SAME: out %source_ready: [[SOURCE_READY_TYPE:!firrtl.uint<1>]]
  // CHECK-SAME: in %source_data: [[SOURCE_DATA_TYPE:!firrtl.uint<64>]]
  // CHECK-SAME: out %sink_valid: [[SINK_VALID_TYPE:!firrtl.uint<1>]]
  // CHECK-SAME: in %sink_ready: [[SINK_READY_TYPE:!firrtl.uint<1>]]
  // CHECK-SAME: out %sink_data: [[SINK_DATA_TYPE:!firrtl.uint<64>]]
  firrtl.module @TopLevel(in %source: !firrtl.bundle<valid: uint<1>, ready flip: uint<1>, data: uint<64>>,
                          out %sink: !firrtl.bundle<valid: uint<1>, ready flip: uint<1>, data: uint<64>>) {

    // CHECK-NEXT: %inst_source_valid, %inst_source_ready, %inst_source_data, %inst_sink_valid, %inst_sink_ready, %inst_sink_data
    // CHECK-SAME: = firrtl.instance @Simple {name = ""} :
    // CHECK-SAME: !firrtl.uint<1>, !firrtl.uint<1>, !firrtl.uint<64>, !firrtl.uint<1>, !firrtl.uint<1>, !firrtl.uint<64>
    %sourceV, %sinkV = firrtl.instance @Simple {name = ""} : !firrtl.bundle<valid: uint<1>, ready flip: uint<1>, data: uint<64>>, !firrtl.bundle<valid: uint<1>, ready flip: uint<1>, data: uint<64>>

    // CHECK-NEXT: firrtl.connect %inst_source_valid, %source_valid
    // CHECK-NEXT: firrtl.connect %source_ready, %inst_source_ready
    // CHECK-NEXT: firrtl.connect %inst_source_data, %source_data
    // CHECK-NEXT: firrtl.connect %sink_valid, %inst_sink_valid
    // CHECK-NEXT: firrtl.connect %inst_sink_ready, %sink_ready
    // CHECK-NEXT: firrtl.connect %sink_data, %inst_sink_data
    firrtl.connect %sourceV, %source : !firrtl.bundle<valid: uint<1>, ready flip: uint<1>, data: uint<64>>, !firrtl.bundle<valid: uint<1>, ready flip: uint<1>, data: uint<64>>

    firrtl.connect %sink, %sinkV : !firrtl.bundle<valid: uint<1>, ready flip: uint<1>, data: uint<64>>, !firrtl.bundle<valid: uint<1>, ready flip: uint<1>, data: uint<64>>
  }

  // CHECK-LABEL: firrtl.module @Recursive
  // CHECK-SAME: in %[[FLAT_ARG_1_NAME:arg_foo_bar_baz]]: [[FLAT_ARG_1_TYPE:!firrtl.uint<1>]]
  // CHECK-SAME: in %[[FLAT_ARG_2_NAME:arg_foo_qux]]: [[FLAT_ARG_2_TYPE:!firrtl.sint<64>]]
  // CHECK-SAME: out %[[OUT_1_NAME:out1]]: [[OUT_1_TYPE:!firrtl.uint<1>]]
  // CHECK-SAME: out %[[OUT_2_NAME:out2]]: [[OUT_2_TYPE:!firrtl.sint<64>]]
  firrtl.module @Recursive(in %arg: !firrtl.bundle<foo: bundle<bar: bundle<baz: uint<1>>, qux: sint<64>>>,
                           out %out1: !firrtl.uint<1>, out %out2: !firrtl.sint<64>) {

    // CHECK-NEXT: firrtl.connect %[[OUT_1_NAME]], %[[FLAT_ARG_1_NAME]] : [[OUT_1_TYPE]], [[FLAT_ARG_1_TYPE]]
    // CHECK-NEXT: firrtl.connect %[[OUT_2_NAME]], %[[FLAT_ARG_2_NAME]] : [[OUT_2_TYPE]], [[FLAT_ARG_2_TYPE]]

    %0 = firrtl.subfield %arg(0) : (!firrtl.bundle<foo: bundle<bar: bundle<baz: uint<1>>, qux: sint<64>>>) -> !firrtl.bundle<bar: bundle<baz: uint<1>>, qux: sint<64>>
    %1 = firrtl.subfield %0(0) : (!firrtl.bundle<bar: bundle<baz: uint<1>>, qux: sint<64>>) -> !firrtl.bundle<baz: uint<1>>
    %2 = firrtl.subfield %1(0) : (!firrtl.bundle<baz: uint<1>>) -> !firrtl.uint<1>
    %3 = firrtl.subfield %0(1) : (!firrtl.bundle<bar: bundle<baz: uint<1>>, qux: sint<64>>) -> !firrtl.sint<64>
    firrtl.connect %out1, %2 : !firrtl.uint<1>, !firrtl.uint<1>
    firrtl.connect %out2, %3 : !firrtl.sint<64>, !firrtl.sint<64>
  }

  // CHECK-LABEL: firrtl.module @Uniquification
  // CHECK-SAME: in %[[FLATTENED_ARG:a_b]]: [[FLATTENED_TYPE:!firrtl.uint<1>]],
  // CHECK-NOT: %[[FLATTENED_ARG]]
  // CHECK-SAME: in %[[RENAMED_ARG:a_b.+]]: [[RENAMED_TYPE:!firrtl.uint<1>]]
  // CHECK-SAME: {portNames = ["a_b", "a_b"]}
  firrtl.module @Uniquification(in %a: !firrtl.bundle<b: uint<1>>, in %a_b: !firrtl.uint<1>) {
  }

  // CHECK-LABEL: firrtl.module @Top
  firrtl.module @Top(in %in : !firrtl.bundle<a: uint<1>, b: uint<1>>,
                     out %out : !firrtl.bundle<a: uint<1>, b: uint<1>>) {
    // CHECK: firrtl.connect %out_a, %in_a : !firrtl.uint<1>, !firrtl.uint<1>
    // CHECK: firrtl.connect %out_b, %in_b : !firrtl.uint<1>, !firrtl.uint<1>
    firrtl.connect %out, %in : !firrtl.bundle<a: uint<1>, b: uint<1>>, !firrtl.bundle<a: uint<1>, b: uint<1>>
  }

  // CHECK-LABEL: firrtl.module @Foo
  // CHECK-SAME: in %[[FLAT_ARG_INPUT_NAME:a_b_c]]: [[FLAT_ARG_INPUT_TYPE:!firrtl.uint<1>]]
  // CHECK-SAME: out %[[FLAT_ARG_OUTPUT_NAME:b_b_c]]: [[FLAT_ARG_OUTPUT_TYPE:!firrtl.uint<1>]]
  firrtl.module @Foo(in %a: !firrtl.bundle<b: bundle<c: uint<1>>>, out %b: !firrtl.bundle<b: bundle<c: uint<1>>>) {
    // CHECK: firrtl.connect %[[FLAT_ARG_OUTPUT_NAME]], %[[FLAT_ARG_INPUT_NAME]] : [[FLAT_ARG_OUTPUT_TYPE]], [[FLAT_ARG_INPUT_TYPE]]
    firrtl.connect %b, %a : !firrtl.bundle<b: bundle<c: uint<1>>>, !firrtl.bundle<b: bundle<c: uint<1>>>
  }

// Test lower of a 1-read 1-write aggregate memory
//
// circuit Foo :
//   module Foo :
//     input clock: Clock
//     input rAddr: UInt<4>
//     input rEn: UInt<1>
//     output rData: {a: UInt<8>, b: UInt<8>}
//     input wAddr: UInt<4>
//     input wEn: UInt<1>
//     input wMask: {a: UInt<1>, b: UInt<1>}
//     input wData: {a: UInt<8>, b: UInt<8>}
//
//     mem memory:
//       data-type => {a: UInt<8>, b: UInt<8>}
//       depth => 16
//       reader => r
//       writer => w
//       read-latency => 0
//       write-latency => 1
//       read-under-write => undefined
//
//     memory.r.clk <= clock
//     memory.r.en <= rEn
//     memory.r.addr <= rAddr
//     rData <= memory.r.data
//
//     memory.w.clk <= clock
//     memory.w.en <= wEn
//     memory.w.addr <= wAddr
//     memory.w.mask <= wMask
//     memory.w.data <= wData

  // CHECK-LABEL: firrtl.module @Mem2
  firrtl.module @Mem2(in %clock: !firrtl.clock, in %rAddr: !firrtl.uint<4>, in %rEn: !firrtl.uint<1>, out %rData: !firrtl.bundle<a: uint<8>, b: uint<8>>, in %wAddr: !firrtl.uint<4>, in %wEn: !firrtl.uint<1>, in %wMask: !firrtl.bundle<a: uint<1>, b: uint<1>>, in %wData: !firrtl.bundle<a: uint<8>, b: uint<8>>) {
    %memory_r, %memory_w = firrtl.mem Undefined {depth = 16 : i64, name = "memory", portNames = ["r", "w"], readLatency = 0 : i32, writeLatency = 1 : i32} : !firrtl.bundle<addr: uint<4>, en: uint<1>, clk: clock, data flip: bundle<a: uint<8>, b: uint<8>>>, !firrtl.bundle<addr: uint<4>, en: uint<1>, clk: clock, data: bundle<a: uint<8>, b: uint<8>>, mask: bundle<a: uint<1>, b: uint<1>>>
    %0 = firrtl.subfield %memory_r(2) : (!firrtl.bundle<addr: uint<4>, en: uint<1>, clk: clock, data flip: bundle<a: uint<8>, b: uint<8>>>) -> !firrtl.clock
    firrtl.connect %0, %clock : !firrtl.clock, !firrtl.clock
    %1 = firrtl.subfield %memory_r(1) : (!firrtl.bundle<addr: uint<4>, en: uint<1>, clk: clock, data flip: bundle<a: uint<8>, b: uint<8>>>) -> !firrtl.uint<1>
    firrtl.connect %1, %rEn : !firrtl.uint<1>, !firrtl.uint<1>
    %2 = firrtl.subfield %memory_r(0) : (!firrtl.bundle<addr: uint<4>, en: uint<1>, clk: clock, data flip: bundle<a: uint<8>, b: uint<8>>>) -> !firrtl.uint<4>
    firrtl.connect %2, %rAddr : !firrtl.uint<4>, !firrtl.uint<4>
    %3 = firrtl.subfield %memory_r(3) : (!firrtl.bundle<addr: uint<4>, en: uint<1>, clk: clock, data flip: bundle<a: uint<8>, b: uint<8>>>) -> !firrtl.bundle<a: uint<8>, b: uint<8>>
    firrtl.connect %rData, %3 : !firrtl.bundle<a: uint<8>, b: uint<8>>, !firrtl.bundle<a: uint<8>, b: uint<8>>
    %4 = firrtl.subfield %memory_w(2) : (!firrtl.bundle<addr: uint<4>, en: uint<1>, clk: clock, data: bundle<a: uint<8>, b: uint<8>>, mask: bundle<a: uint<1>, b: uint<1>>>) -> !firrtl.clock
    firrtl.connect %4, %clock : !firrtl.clock, !firrtl.clock
    %5 = firrtl.subfield %memory_w(1) : (!firrtl.bundle<addr: uint<4>, en: uint<1>, clk: clock, data: bundle<a: uint<8>, b: uint<8>>, mask: bundle<a: uint<1>, b: uint<1>>>) -> !firrtl.uint<1>
    firrtl.connect %5, %wEn : !firrtl.uint<1>, !firrtl.uint<1>
    %6 = firrtl.subfield %memory_w(0) : (!firrtl.bundle<addr: uint<4>, en: uint<1>, clk: clock, data: bundle<a: uint<8>, b: uint<8>>, mask: bundle<a: uint<1>, b: uint<1>>>) -> !firrtl.uint<4>
    firrtl.connect %6, %wAddr : !firrtl.uint<4>, !firrtl.uint<4>
    %7 = firrtl.subfield %memory_w(4) : (!firrtl.bundle<addr: uint<4>, en: uint<1>, clk: clock, data: bundle<a: uint<8>, b: uint<8>>, mask: bundle<a: uint<1>, b: uint<1>>>) -> !firrtl.bundle<a: uint<1>, b: uint<1>>
    firrtl.connect %7, %wMask : !firrtl.bundle<a: uint<1>, b: uint<1>>, !firrtl.bundle<a: uint<1>, b: uint<1>>
    %8 = firrtl.subfield %memory_w(3) : (!firrtl.bundle<addr: uint<4>, en: uint<1>, clk: clock, data: bundle<a: uint<8>, b: uint<8>>, mask: bundle<a: uint<1>, b: uint<1>>>) -> !firrtl.bundle<a: uint<8>, b: uint<8>>
    firrtl.connect %8, %wData : !firrtl.bundle<a: uint<8>, b: uint<8>>, !firrtl.bundle<a: uint<8>, b: uint<8>>

    // ---------------------------------------------------------------------------------
    // Split memory "a" should exist
    // CHECK: %[[MEMORY_A_R:.+]], %[[MEMORY_A_W:.+]] = firrtl.mem {{.+}} data: uint<8>, mask: uint<1>
    //
    // Split memory "b" should exist
    // CHECK-NEXT: %[[MEMORY_B_R:.+]], %[[MEMORY_B_W:.+]] = firrtl.mem {{.+}} data: uint<8>, mask: uint<1>
    // ---------------------------------------------------------------------------------
    // Read ports
    // CHECK-NEXT: %[[MEMORY_A_R_ADDR:.+]] = firrtl.subfield %[[MEMORY_A_R]](0)
    // CHECK-NEXT: firrtl.connect %[[MEMORY_A_R_ADDR]], %[[MEMORY_R_ADDR:.+]] :
    // CHECK-NEXT: %[[MEMORY_B_R_ADDR:.+]] = firrtl.subfield %[[MEMORY_B_R]](0)
    // CHECK-NEXT: firrtl.connect %[[MEMORY_B_R_ADDR]], %[[MEMORY_R_ADDR]]
    // CHECK-NEXT: %[[MEMORY_A_R_EN:.+]] = firrtl.subfield %[[MEMORY_A_R]](1)
    // CHECK-NEXT: firrtl.connect %[[MEMORY_A_R_EN]], %[[MEMORY_R_EN:.+]] :
    // CHECK-NEXT: %[[MEMORY_B_R_EN:.+]] = firrtl.subfield %[[MEMORY_B_R]](1)
    // CHECK-NEXT: firrtl.connect %[[MEMORY_B_R_EN]], %[[MEMORY_R_EN]]
    // CHECK-NEXT: %[[MEMORY_A_R_CLK:.+]] = firrtl.subfield %[[MEMORY_A_R]](2)
    // CHECK-NEXT: firrtl.connect %[[MEMORY_A_R_CLK]], %[[MEMORY_R_CLK:.+]] :
    // CHECK-NEXT: %[[MEMORY_B_R_CLK:.+]] = firrtl.subfield %[[MEMORY_B_R]](2)
    // CHECK-NEXT: firrtl.connect %[[MEMORY_B_R_CLK]], %[[MEMORY_R_CLK]]
    // CHECK-NEXT: %[[MEMORY_A_R_DATA:.+]] = firrtl.subfield %[[MEMORY_A_R]](3)
    // CHECK-NEXT: firrtl.connect %[[WIRE_A_R_DATA:.+]], %[[MEMORY_A_R_DATA]] :
    // CHECK-NEXT: %[[MEMORY_B_R_DATA:.+]] = firrtl.subfield %[[MEMORY_B_R]](3)
    // CHECK-NEXT: firrtl.connect %[[WIRE_B_R_DATA:.+]], %[[MEMORY_B_R_DATA]] :
    // ---------------------------------------------------------------------------------
    // Write Ports
    // CHECK-NEXT: %[[MEMORY_A_W_ADDR:.+]] = firrtl.subfield %[[MEMORY_A_W]](0)
    // CHECK-NEXT: firrtl.connect %[[MEMORY_A_W_ADDR]], %[[MEMORY_W_ADDR:.+]] :
    // CHECK-NEXT: %[[MEMORY_B_W_ADDR:.+]] = firrtl.subfield %[[MEMORY_B_W]](0)
    // CHECK-NEXT: firrtl.connect %[[MEMORY_B_W_ADDR]], %[[MEMORY_W_ADDR]] :
    // CHECK-NEXT: %[[MEMORY_A_W_EN:.+]] = firrtl.subfield %[[MEMORY_A_W]](1)
    // CHECK-NEXT: firrtl.connect %[[MEMORY_A_W_EN]], %[[MEMORY_W_EN:.+]] :
    // CHECK-NEXT: %[[MEMORY_B_W_EN:.+]] = firrtl.subfield %[[MEMORY_B_W]](1)
    // CHECK-NEXT: firrtl.connect %[[MEMORY_B_W_EN]], %[[MEMORY_W_EN]] :
    // CHECK-NEXT: %[[MEMORY_A_W_CLK:.+]] = firrtl.subfield %[[MEMORY_A_W]](2)
    // CHECK-NEXT: firrtl.connect %[[MEMORY_A_W_CLK]], %[[MEMORY_W_CLK:.+]] :
    // CHECK-NEXT: %[[MEMORY_B_W_CLK:.+]] = firrtl.subfield %[[MEMORY_B_W]](2)
    // CHECK-NEXT: firrtl.connect %[[MEMORY_B_W_CLK]], %[[MEMORY_W_CLK]] :
    // CHECK-NEXT: %[[MEMORY_A_W_DATA:.+]] = firrtl.subfield %[[MEMORY_A_W]](3)
    // CHECK-NEXT: firrtl.connect %[[MEMORY_A_W_DATA]], %[[WIRE_A_W_DATA:.+]] :
    // CHECK-NEXT: %[[MEMORY_B_W_DATA:.+]] = firrtl.subfield %[[MEMORY_B_W]](3)
    // CHECK-NEXT: firrtl.connect %[[MEMORY_B_W_DATA]], %[[WIRE_B_W_DATA:.+]] :
    // CHECK-NEXT: %[[MEMORY_A_W_MASK:.+]] = firrtl.subfield %[[MEMORY_A_W]](4)
    // CHECK-NEXT: firrtl.connect %[[MEMORY_A_W_MASK]], %[[WIRE_A_W_MASK:.+]] :
    // CHECK-NEXT: %[[MEMORY_B_W_MASK:.+]] = firrtl.subfield %[[MEMORY_B_W]](4)
    // CHECK-NEXT: firrtl.connect %[[MEMORY_B_W_MASK]], %[[WIRE_B_W_MASK:.+]] :
    //
    // Connections to module ports
    // CHECK-NEXT: firrtl.connect %[[MEMORY_R_CLK]], %clock
    // CHECK-NEXT: firrtl.connect %[[MEMORY_R_EN]], %rEn
    // CHECK-NEXT: firrtl.connect %[[MEMORY_R_ADDR]], %rAddr
    // CHECK-NEXT: firrtl.connect %rData_a, %[[WIRE_A_R_DATA]]
    // CHECK-NEXT: firrtl.connect %rData_b, %[[WIRE_B_R_DATA]]
    // CHECK-NEXT: firrtl.connect %[[MEMORY_W_CLK]], %clock
    // CHECK-NEXT: firrtl.connect %[[MEMORY_W_EN]], %wEn
    // CHECK-NEXT: firrtl.connect %[[MEMORY_W_ADDR]], %wAddr
    // CHECK-NEXT: firrtl.connect %[[WIRE_A_W_MASK]], %wMask_a
    // CHECK-NEXT: firrtl.connect %[[WIRE_B_W_MASK]], %wMask_b
    // CHECK-NEXT: firrtl.connect %[[WIRE_A_W_DATA]], %wData_a
    // CHECK-NEXT: firrtl.connect %[[WIRE_B_W_DATA]], %wData_b

  }

// Test that a memory with a readwrite port is split into 1r1w
//
// circuit Foo:
//  module Foo:
//    input clock: Clock
//    input rwEn: UInt<1>
//    input rwMode: UInt<1>
//    input rwAddr: UInt<4>
//    input rwMask: UInt<1>
//    input rwDataIn: UInt<8>
//    output rwDataOut: UInt<8>
//
//    mem memory:
//      data-type => UInt<8>
//      depth => 16
//      readwriter => rw
//      read-latency => 0
//      write-latency => 1
//      read-under-write => undefined
//
//    memory.rw.clk <= clock
//    memory.rw.en <= rwEn
//    memory.rw.addr <= rwAddr
//    memory.rw.wmode <= rwMode
//    memory.rw.wmask <= rwMask
//    memory.rw.wdata <= rwDataIn
//    rwDataOut <= memory.rw.rdata

  firrtl.module @MemoryRWSplit(in %clock: !firrtl.clock, in %rwEn: !firrtl.uint<1>, in %rwMode: !firrtl.uint<1>, in %rwAddr: !firrtl.uint<4>, in %rwMask: !firrtl.uint<1>, in %rwDataIn: !firrtl.uint<8>, out %rwDataOut: !firrtl.uint<8>) {
    %memory_rw = firrtl.mem Undefined {depth = 16 : i64, name = "memory", portNames = ["rw"], readLatency = 0 : i32, writeLatency = 1 : i32} : !firrtl.bundle<addr: uint<4>, en: uint<1>, clk: clock, rdata flip: uint<8>, wmode: uint<1>, wdata: uint<8>, wmask: uint<1>>
    %0 = firrtl.subfield %memory_rw(2) : (!firrtl.bundle<addr: uint<4>, en: uint<1>, clk: clock, rdata flip: uint<8>, wmode: uint<1>, wdata: uint<8>, wmask: uint<1>>) -> !firrtl.clock
    firrtl.connect %0, %clock : !firrtl.clock, !firrtl.clock
    %1 = firrtl.subfield %memory_rw(1) : (!firrtl.bundle<addr: uint<4>, en: uint<1>, clk: clock, rdata flip: uint<8>, wmode: uint<1>, wdata: uint<8>, wmask: uint<1>>) -> !firrtl.uint<1>
    firrtl.connect %1, %rwEn : !firrtl.uint<1>, !firrtl.uint<1>
    %2 = firrtl.subfield %memory_rw(0) : (!firrtl.bundle<addr: uint<4>, en: uint<1>, clk: clock, rdata flip: uint<8>, wmode: uint<1>, wdata: uint<8>, wmask: uint<1>>) -> !firrtl.uint<4>
    firrtl.connect %2, %rwAddr : !firrtl.uint<4>, !firrtl.uint<4>
    %3 = firrtl.subfield %memory_rw(4) : (!firrtl.bundle<addr: uint<4>, en: uint<1>, clk: clock, rdata flip: uint<8>, wmode: uint<1>, wdata: uint<8>, wmask: uint<1>>) -> !firrtl.uint<1>
    firrtl.connect %3, %rwMode : !firrtl.uint<1>, !firrtl.uint<1>
    %4 = firrtl.subfield %memory_rw(6) : (!firrtl.bundle<addr: uint<4>, en: uint<1>, clk: clock, rdata flip: uint<8>, wmode: uint<1>, wdata: uint<8>, wmask: uint<1>>) -> !firrtl.uint<1>
    firrtl.connect %4, %rwMask : !firrtl.uint<1>, !firrtl.uint<1>
    %5 = firrtl.subfield %memory_rw(5) : (!firrtl.bundle<addr: uint<4>, en: uint<1>, clk: clock, rdata flip: uint<8>, wmode: uint<1>, wdata: uint<8>, wmask: uint<1>>) -> !firrtl.uint<8>
    firrtl.connect %5, %rwDataIn : !firrtl.uint<8>, !firrtl.uint<8>
    %6 = firrtl.subfield %memory_rw(3) : (!firrtl.bundle<addr: uint<4>, en: uint<1>, clk: clock, rdata flip: uint<8>, wmode: uint<1>, wdata: uint<8>, wmask: uint<1>>) -> !firrtl.uint<8>
    firrtl.connect %rwDataOut, %6 : !firrtl.uint<8>, !firrtl.uint<8>
  }




  firrtl.module @MemoryRWSplitUnique() {
    %memory_rw, %memory_rw_r, %memory_rw_w = firrtl.mem Undefined {depth = 16 : i64, name = "memory", portNames = ["rw", "rw_r", "rw_w"], readLatency = 0 : i32, writeLatency = 1 : i32} : !firrtl.bundle<addr: uint<4>, en: uint<1>, clk: clock, rdata flip: uint<8>, wmode: uint<1>, wdata: uint<8>, wmask: uint<1>>, !firrtl.bundle<addr: uint<4>, en: uint<1>, clk: clock, data flip: uint<8>>, !firrtl.bundle<addr: uint<4>, en: uint<1>, clk: clock, data: uint<8>, mask: uint<1>>
  }


// https://github.com/llvm/circt/issues/593

    firrtl.module @mod_2(in %clock: !firrtl.clock, in %inp_a: !firrtl.bundle<inp_d: uint<14>>) {
    }
    firrtl.module @top_mod(in %clock: !firrtl.clock) {
      %U0_clock, %U0_inp_a = firrtl.instance @mod_2 {name = "U0"} : !firrtl.clock, !firrtl.bundle<inp_d: uint<14>>
      %0 = firrtl.invalidvalue : !firrtl.clock
      firrtl.connect %U0_clock, %0 : !firrtl.clock, !firrtl.clock
      %1 = firrtl.invalidvalue : !firrtl.bundle<inp_d: uint<14>>
      firrtl.connect %U0_inp_a, %1 : !firrtl.bundle<inp_d: uint<14>>, !firrtl.bundle<inp_d: uint<14>>
    }



//CHECK-LABEL:     firrtl.module @mod_2(in %clock: !firrtl.clock, in %inp_a_inp_d: !firrtl.uint<14>)
//CHECK:    firrtl.module @top_mod(in %clock: !firrtl.clock)
//CHECK-NEXT:      %U0_clock, %U0_inp_a_inp_d = firrtl.instance @mod_2 {name = "U0"} : !firrtl.clock, !firrtl.uint<14>
//CHECK-NEXT:      %invalid_clock = firrtl.invalidvalue : !firrtl.clock
//CHECK-NEXT:      firrtl.connect %U0_clock, %invalid_clock : !firrtl.clock, !firrtl.clock
//CHECK-NEXT:      %invalid_ui14 = firrtl.invalidvalue : !firrtl.uint<14>
//CHECK-NEXT:      firrtl.connect %U0_inp_a_inp_d, %invalid_ui14 : !firrtl.uint<14>, !firrtl.uint<14>

// https://github.com/llvm/circt/issues/661

// This test is just checking that the following doesn't error.
    // CHECK-LABEL: firrtl.module @Issue661
    firrtl.module @Issue661(in %clock: !firrtl.clock) {
      %head_MPORT_2, %head_MPORT_6 = firrtl.mem Undefined {depth = 20 : i64, name = "head", portNames = ["MPORT_2", "MPORT_6"], readLatency = 0 : i32, writeLatency = 1 : i32}
      : !firrtl.bundle<addr: uint<5>, en: uint<1>, clk: clock, data: uint<5>, mask: uint<1>>,
        !firrtl.bundle<addr: uint<5>, en: uint<1>, clk: clock, data: uint<5>, mask: uint<1>>
      %127 = firrtl.subfield %head_MPORT_6(2) : (!firrtl.bundle<addr: uint<5>, en: uint<1>, clk: clock, data: uint<5>, mask: uint<1>>) -> !firrtl.clock
    }

// Check that a non-bundled mux ops are untouched.
    // check-label: firrtl.module @Mux
    firrtl.module @Mux(in %p: !firrtl.uint<1>, in %a: !firrtl.uint<1>, in %b: !firrtl.uint<1>, out %c: !firrtl.uint<1>) {
      // check-next: %0 = firrtl.mux(%p, %a, %b) : (!firrtl.uint<1>, !firrtl.uint<1>, !firrtl.uint<1>) -> !firrtl.uint<1>
      // check-next: firrtl.connect %c, %0 : !firrtl.uint<1>, !firrtl.uint<1>
      %0 = firrtl.mux(%p, %a, %b) : (!firrtl.uint<1>, !firrtl.uint<1>, !firrtl.uint<1>) -> !firrtl.uint<1>
      firrtl.connect %c, %0 : !firrtl.uint<1>, !firrtl.uint<1>
    }
    // CHECK-LABEL: firrtl.module @MuxBundle
    firrtl.module @MuxBundle(in %p: !firrtl.uint<1>, in %a: !firrtl.bundle<a: uint<1>>, in %b: !firrtl.bundle<a: uint<1>>, out %c: !firrtl.bundle<a: uint<1>>) {
      // CHECK-NEXT: %0 = firrtl.mux(%p, %a_a, %b_a) : (!firrtl.uint<1>, !firrtl.uint<1>, !firrtl.uint<1>) -> !firrtl.uint<1>
      // CHECK-NEXT: firrtl.connect %c_a, %0 : !firrtl.uint<1>, !firrtl.uint<1>
      %0 = firrtl.mux(%p, %a, %b) : (!firrtl.uint<1>, !firrtl.bundle<a: uint<1>>, !firrtl.bundle<a: uint<1>>) -> !firrtl.bundle<a: uint<1>>
      firrtl.connect %c, %0 : !firrtl.bundle<a: uint<1>>, !firrtl.bundle<a: uint<1>>
    }

    // CHECK-LABEL: firrtl.module @NodeBundle
    firrtl.module @NodeBundle(in %a: !firrtl.bundle<a: uint<1>>, out %b: !firrtl.uint<1>) {
      // CHECK-NEXT: %n_a = firrtl.node %a_a  : !firrtl.uint<1>
      // CHECK-NEXT: firrtl.connect %b, %n_a : !firrtl.uint<1>, !firrtl.uint<1>
      %n = firrtl.node %a : !firrtl.bundle<a: uint<1>>
      %n_a = firrtl.subfield %n(0) : (!firrtl.bundle<a: uint<1>>) -> !firrtl.uint<1>
      firrtl.connect %b, %n_a : !firrtl.uint<1>, !firrtl.uint<1>
    }

    // CHECK-LABEL: firrtl.module @RegBundle(in %a_a: !firrtl.uint<1>, in %clk: !firrtl.clock, out %b_a: !firrtl.uint<1>)
    firrtl.module @RegBundle(in %a: !firrtl.bundle<a: uint<1>>, in %clk: !firrtl.clock, out %b: !firrtl.bundle<a: uint<1>>) {
      // CHECK-NEXT: %x_a = firrtl.reg %clk : !firrtl.uint<1>
      // CHECK-NEXT: firrtl.connect %x_a, %a_a : !firrtl.uint<1>, !firrtl.uint<1>
      // CHECK-NEXT: firrtl.connect %b_a, %x_a : !firrtl.uint<1>, !firrtl.uint<1>
      %x = firrtl.reg %clk {name = "x"} : !firrtl.bundle<a: uint<1>>
      %0 = firrtl.subfield %x(0) : (!firrtl.bundle<a: uint<1>>) -> !firrtl.uint<1>
      %1 = firrtl.subfield %a(0) : (!firrtl.bundle<a: uint<1>>) -> !firrtl.uint<1>
      firrtl.connect %0, %1 : !firrtl.uint<1>, !firrtl.uint<1>
      %2 = firrtl.subfield %b(0) : (!firrtl.bundle<a: uint<1>>) -> !firrtl.uint<1>
      %3 = firrtl.subfield %x(0) : (!firrtl.bundle<a: uint<1>>) -> !firrtl.uint<1>
      firrtl.connect %2, %3 : !firrtl.uint<1>, !firrtl.uint<1>
    }

    // CHECK-LABEL: firrtl.module @RegBundleWithBulkConnect(in %a_a: !firrtl.uint<1>, in %clk: !firrtl.clock, out %b_a: !firrtl.uint<1>)
    firrtl.module @RegBundleWithBulkConnect(in %a: !firrtl.bundle<a: uint<1>>, in %clk: !firrtl.clock, out %b: !firrtl.bundle<a: uint<1>>) {
      // CHECK-NEXT: %x_a = firrtl.reg %clk : !firrtl.uint<1>
      // CHECK-NEXT: firrtl.connect %x_a, %a_a : !firrtl.uint<1>, !firrtl.uint<1>
      // CHECK-NEXT: firrtl.connect %b_a, %x_a : !firrtl.uint<1>, !firrtl.uint<1>
      %x = firrtl.reg %clk {name = "x"} : !firrtl.bundle<a: uint<1>>
      firrtl.connect %x, %a : !firrtl.bundle<a: uint<1>>, !firrtl.bundle<a: uint<1>>
      firrtl.connect %b, %x : !firrtl.bundle<a: uint<1>>, !firrtl.bundle<a: uint<1>>
    }

    // CHECK-LABEL: firrtl.module @WireBundle(in %a_a: !firrtl.uint<1>,  out %b_a: !firrtl.uint<1>)
    firrtl.module @WireBundle(in %a: !firrtl.bundle<a: uint<1>>,  out %b: !firrtl.bundle<a: uint<1>>) {
      // CHECK-NEXT: %x_a = firrtl.wire  : !firrtl.uint<1>
      // CHECK-NEXT: firrtl.connect %x_a, %a_a : !firrtl.uint<1>, !firrtl.uint<1>
      // CHECK-NEXT: firrtl.connect %b_a, %x_a : !firrtl.uint<1>, !firrtl.uint<1>
      %x = firrtl.wire : !firrtl.bundle<a: uint<1>>
      %0 = firrtl.subfield %x(0) : (!firrtl.bundle<a: uint<1>>) -> !firrtl.uint<1>
      %1 = firrtl.subfield %a(0) : (!firrtl.bundle<a: uint<1>>) -> !firrtl.uint<1>
      firrtl.connect %0, %1 : !firrtl.uint<1>, !firrtl.uint<1>
      %2 = firrtl.subfield %b(0) : (!firrtl.bundle<a: uint<1>>) -> !firrtl.uint<1>
      %3 = firrtl.subfield %x(0) : (!firrtl.bundle<a: uint<1>>) -> !firrtl.uint<1>
      firrtl.connect %2, %3 : !firrtl.uint<1>, !firrtl.uint<1>
    }

  // CHECK-LABEL: firrtl.module @WireBundlesWithBulkConnect
  firrtl.module @WireBundlesWithBulkConnect(in %source: !firrtl.bundle<valid: uint<1>, ready flip: uint<1>, data: uint<64>>,
                             out %sink: !firrtl.bundle<valid: uint<1>, ready flip: uint<1>, data: uint<64>>) {
    // CHECK: %w_valid = firrtl.wire  : !firrtl.uint<1>
    // CHECK: %w_ready = firrtl.wire  : !firrtl.uint<1>
    // CHECK: %w_data = firrtl.wire  : !firrtl.uint<64>
    %w = firrtl.wire : !firrtl.bundle<valid: uint<1>, ready flip: uint<1>, data: uint<64>>
    // CHECK: firrtl.connect %w_valid, %source_valid : !firrtl.uint<1>, !firrtl.uint<1>
    // CHECK: firrtl.connect %source_ready, %w_ready : !firrtl.uint<1>, !firrtl.uint<1>
    // CHECK: firrtl.connect %w_data, %source_data : !firrtl.uint<64>, !firrtl.uint<64>
    firrtl.connect %w, %source : !firrtl.bundle<valid: uint<1>, ready flip: uint<1>, data: uint<64>>, !firrtl.bundle<valid: uint<1>, ready flip: uint<1>, data: uint<64>>
    // CHECK: firrtl.connect %sink_valid, %w_valid : !firrtl.uint<1>, !firrtl.uint<1>
    // CHECK: firrtl.connect %w_ready, %sink_ready : !firrtl.uint<1>, !firrtl.uint<1>
    // CHECK: firrtl.connect %sink_data, %w_data : !firrtl.uint<64>, !firrtl.uint<64>
    firrtl.connect %sink, %w : !firrtl.bundle<valid: uint<1>, ready flip: uint<1>, data: uint<64>>, !firrtl.bundle<valid: uint<1>, ready flip: uint<1>, data: uint<64>>
  }

// Test vector lowering
  firrtl.module @LowerVectors(in %a: !firrtl.vector<uint<1>, 2>, out %b: !firrtl.vector<uint<1>, 2>) {
    firrtl.connect %b, %a: !firrtl.vector<uint<1>, 2>, !firrtl.vector<uint<1>, 2>
  }
  // CHECK-LABEL: firrtl.module @LowerVectors(in %a_0: !firrtl.uint<1>, in %a_1: !firrtl.uint<1>, out %b_0: !firrtl.uint<1>, out %b_1: !firrtl.uint<1>)
  // CHECK: firrtl.connect %b_0, %a_0
  // CHECK: firrtl.connect %b_1, %a_1

// Test vector of bundles lowering
  // CHECK-LABEL: firrtl.module @LowerVectorsOfBundles(in %in_0_a: !firrtl.uint<1>, out %in_0_b: !firrtl.uint<1>, in %in_1_a: !firrtl.uint<1>, out %in_1_b: !firrtl.uint<1>, out %out_0_a: !firrtl.uint<1>, in %out_0_b: !firrtl.uint<1>, out %out_1_a: !firrtl.uint<1>, in %out_1_b: !firrtl.uint<1>)
  firrtl.module @LowerVectorsOfBundles(in %in: !firrtl.vector<bundle<a : uint<1>, b  flip: uint<1>>, 2>,
                                       out %out: !firrtl.vector<bundle<a : uint<1>, b  flip: uint<1>>, 2>) {
    // CHECK: firrtl.connect %out_0_a, %in_0_a : !firrtl.uint<1>, !firrtl.uint<1>
    // CHECK: firrtl.connect %in_0_b, %out_0_b : !firrtl.uint<1>, !firrtl.uint<1>
    // CHECK: firrtl.connect %out_1_a, %in_1_a : !firrtl.uint<1>, !firrtl.uint<1>
    // CHECK: firrtl.connect %in_1_b, %out_1_b : !firrtl.uint<1>, !firrtl.uint<1>
    firrtl.connect %out, %in: !firrtl.vector<bundle<a : uint<1>, b flip: uint<1>>, 2>, !firrtl.vector<bundle<a : uint<1>, b flip: uint<1>>, 2>
  }

  // CHECK-LABEL: firrtl.extmodule @ExternalModule(in %source_valid: !firrtl.uint<1>, out %source_ready: !firrtl.uint<1>, in %source_data: !firrtl.uint<64>)
  firrtl.extmodule @ExternalModule(in %source: !firrtl.bundle<valid: uint<1>, ready flip: uint<1>, data: uint<64>> )
  firrtl.module @Test() {
    // CHECK:  %inst_source_valid, %inst_source_ready, %inst_source_data = firrtl.instance @ExternalModule  {name = ""} : !firrtl.uint<1>, !firrtl.uint<1>, !firrtl.uint<64>
    %inst_source = firrtl.instance @ExternalModule {name = ""} : !firrtl.bundle<valid: uint<1>, ready flip: uint<1>, data: uint<64>>
  }

// Test RegResetOp lowering
  // CHECK-LABEL: firrtl.module @LowerRegResetOp
  firrtl.module @LowerRegResetOp(in %clock: !firrtl.clock, in %reset: !firrtl.uint<1>, in %a_d: !firrtl.vector<uint<1>, 2>, out %a_q: !firrtl.vector<uint<1>, 2>) {
    %c0_ui1 = firrtl.constant 0 : !firrtl.uint<1>
    %init = firrtl.wire  : !firrtl.vector<uint<1>, 2>
    %0 = firrtl.subindex %init[0] : !firrtl.vector<uint<1>, 2>
    firrtl.connect %0, %c0_ui1 : !firrtl.uint<1>, !firrtl.uint<1>
    %1 = firrtl.subindex %init[1] : !firrtl.vector<uint<1>, 2>
    firrtl.connect %1, %c0_ui1 : !firrtl.uint<1>, !firrtl.uint<1>
    %r = firrtl.regreset %clock, %reset, %init {name = "r"} : !firrtl.uint<1>, !firrtl.vector<uint<1>, 2>, !firrtl.vector<uint<1>, 2>
    firrtl.connect %r, %a_d : !firrtl.vector<uint<1>, 2>, !firrtl.vector<uint<1>, 2>
    firrtl.connect %a_q, %r : !firrtl.vector<uint<1>, 2>, !firrtl.vector<uint<1>, 2>
  }
  // CHECK:   %c0_ui1 = firrtl.constant 0 : !firrtl.uint<1>
  // CHECK:   %init_0 = firrtl.wire  : !firrtl.uint<1>
  // CHECK:   %init_1 = firrtl.wire  : !firrtl.uint<1>
  // CHECK:   firrtl.connect %init_0, %c0_ui1 : !firrtl.uint<1>, !firrtl.uint<1>
  // CHECK:   firrtl.connect %init_1, %c0_ui1 : !firrtl.uint<1>, !firrtl.uint<1>
  // CHECK:   %r_0 = firrtl.regreset %clock, %reset, %init_0 : !firrtl.uint<1>, !firrtl.uint<1>, !firrtl.uint<1>
  // CHECK:   %r_1 = firrtl.regreset %clock, %reset, %init_1 : !firrtl.uint<1>, !firrtl.uint<1>, !firrtl.uint<1>
  // CHECK:   firrtl.connect %r_0, %a_d_0 : !firrtl.uint<1>, !firrtl.uint<1>
  // CHECK:   firrtl.connect %r_1, %a_d_1 : !firrtl.uint<1>, !firrtl.uint<1>
  // CHECK:   firrtl.connect %a_q_0, %r_0 : !firrtl.uint<1>, !firrtl.uint<1>
  // CHECK:   firrtl.connect %a_q_1, %r_1 : !firrtl.uint<1>, !firrtl.uint<1>

// Test RegResetOp lowering without name attribute
// https://github.com/llvm/circt/issues/795
  // CHECK-LABEL: firrtl.module @LowerRegResetOpNoName
  firrtl.module @LowerRegResetOpNoName(in %clock: !firrtl.clock, in %reset: !firrtl.uint<1>, in %a_d: !firrtl.vector<uint<1>, 2>, out %a_q: !firrtl.vector<uint<1>, 2>) {
    %c0_ui1 = firrtl.constant 0 : !firrtl.uint<1>
    %init = firrtl.wire  : !firrtl.vector<uint<1>, 2>
    %0 = firrtl.subindex %init[0] : !firrtl.vector<uint<1>, 2>
    firrtl.connect %0, %c0_ui1 : !firrtl.uint<1>, !firrtl.uint<1>
    %1 = firrtl.subindex %init[1] : !firrtl.vector<uint<1>, 2>
    firrtl.connect %1, %c0_ui1 : !firrtl.uint<1>, !firrtl.uint<1>
    %r = firrtl.regreset %clock, %reset, %init {name = ""} : !firrtl.uint<1>, !firrtl.vector<uint<1>, 2>, !firrtl.vector<uint<1>, 2>
    firrtl.connect %r, %a_d : !firrtl.vector<uint<1>, 2>, !firrtl.vector<uint<1>, 2>
    firrtl.connect %a_q, %r : !firrtl.vector<uint<1>, 2>, !firrtl.vector<uint<1>, 2>
  }
  // CHECK:   %c0_ui1 = firrtl.constant 0 : !firrtl.uint<1>
  // CHECK:   %init_0 = firrtl.wire  : !firrtl.uint<1>
  // CHECK:   %init_1 = firrtl.wire  : !firrtl.uint<1>
  // CHECK:   firrtl.connect %init_0, %c0_ui1 : !firrtl.uint<1>, !firrtl.uint<1>
  // CHECK:   firrtl.connect %init_1, %c0_ui1 : !firrtl.uint<1>, !firrtl.uint<1>
  // CHECK:   %0 = firrtl.regreset %clock, %reset, %init_0 : !firrtl.uint<1>, !firrtl.uint<1>, !firrtl.uint<1>
  // CHECK:   %1 = firrtl.regreset %clock, %reset, %init_1 : !firrtl.uint<1>, !firrtl.uint<1>, !firrtl.uint<1>
  // CHECK:   firrtl.connect %0, %a_d_0 : !firrtl.uint<1>, !firrtl.uint<1>
  // CHECK:   firrtl.connect %1, %a_d_1 : !firrtl.uint<1>, !firrtl.uint<1>
  // CHECK:   firrtl.connect %a_q_0, %0 : !firrtl.uint<1>, !firrtl.uint<1>
  // CHECK:   firrtl.connect %a_q_1, %1 : !firrtl.uint<1>, !firrtl.uint<1>

// Test RegOp lowering without name attribute
// https://github.com/llvm/circt/issues/795
  // CHECK-LABEL: firrtl.module @lowerRegOpNoName
  firrtl.module @lowerRegOpNoName(in %clock: !firrtl.clock, in %a_d: !firrtl.vector<uint<1>, 2>, out %a_q: !firrtl.vector<uint<1>, 2>) {
    %r = firrtl.reg %clock {name = ""} : !firrtl.vector<uint<1>, 2>
      firrtl.connect %r, %a_d : !firrtl.vector<uint<1>, 2>, !firrtl.vector<uint<1>, 2>
      firrtl.connect %a_q, %r : !firrtl.vector<uint<1>, 2>, !firrtl.vector<uint<1>, 2>
  }
 // CHECK:    %0 = firrtl.reg %clock : !firrtl.uint<1>
 // CHECK:    %1 = firrtl.reg %clock : !firrtl.uint<1>
 // CHECK:    firrtl.connect %0, %a_d_0 : !firrtl.uint<1>, !firrtl.uint<1>
 // CHECK:    firrtl.connect %1, %a_d_1 : !firrtl.uint<1>, !firrtl.uint<1>
 // CHECK:    firrtl.connect %a_q_0, %0 : !firrtl.uint<1>, !firrtl.uint<1>
 // CHECK:    firrtl.connect %a_q_1, %1 : !firrtl.uint<1>, !firrtl.uint<1>

// Test that InstanceOp Annotations are copied to the new instance.
  firrtl.module @Bar(out %a: !firrtl.vector<uint<1>, 2>) {
    %0 = firrtl.invalidvalue : !firrtl.vector<uint<1>, 2>
    firrtl.connect %a, %0 : !firrtl.vector<uint<1>, 2>, !firrtl.vector<uint<1>, 2>
  }
  firrtl.module @AnnotationsInstanceOp() {
    %bar_a = firrtl.instance @Bar  {annotations = [{a = "a"}], name = "bar"} : !firrtl.vector<uint<1>, 2>
  }
  // CHECK: firrtl.instance
  // CHECK-SAME: annotations = [{a = "a"}]

// Test that MemOp Annotations are copied to lowered MemOps.
  // CHECK-LABEL: firrtl.module @AnnotationsMemOp
  firrtl.module @AnnotationsMemOp() {
    %bar_r, %bar_w = firrtl.mem Undefined  {annotations = [{a = "a"}], depth = 16 : i64, name = "bar", portNames = ["r", "w"], readLatency = 0 : i32, writeLatency = 1 : i32} : !firrtl.bundle<addr: uint<4>, en: uint<1>, clk: clock, data flip: vector<uint<8>, 2>>, !firrtl.bundle<addr: uint<4>, en: uint<1>, clk: clock, data: vector<uint<8>, 2>, mask: vector<uint<1>, 2>>
  }
  // CHECK: firrtl.mem
  // CHECK-SAME: annotations = [{a = "a"}]
  // CHECK: firrtl.mem
  // CHECK-SAME: annotations = [{a = "a"}]

// Test that WireOp Annotations are copied to lowered WireOps.
  // CHECK-LABEL: firrtl.module @AnnotationsWireOp
  firrtl.module @AnnotationsWireOp() {
    %bar = firrtl.wire  {annotations = [{a = "a"}]} : !firrtl.vector<uint<1>, 2>
  }
  // CHECK: firrtl.wire
  // CHECK-SAME: annotations = [{a = "a"}]
  // CHECK: firrtl.wire
  // CHECK-SAME: annotations = [{a = "a"}]


// Test that Reg/RegResetOp Annotations are copied to lowered registers.
  // CHECK-LABEL: firrtl.module @AnnotationsRegOp
  firrtl.module @AnnotationsRegOp(in %clock: !firrtl.clock, in %reset: !firrtl.uint<1>) {
    %bazInit = firrtl.wire  : !firrtl.vector<uint<1>, 2>
    %0 = firrtl.subindex %bazInit[0] : !firrtl.vector<uint<1>, 2>
    %c0_ui1 = firrtl.constant 0 : !firrtl.uint<1>
    firrtl.connect %0, %c0_ui1 : !firrtl.uint<1>, !firrtl.uint<1>
    %1 = firrtl.subindex %bazInit[1] : !firrtl.vector<uint<1>, 2>
    firrtl.connect %1, %c0_ui1 : !firrtl.uint<1>, !firrtl.uint<1>
    %bar = firrtl.reg %clock  {annotations = [{a = "a"}], name = "bar"} : !firrtl.vector<uint<1>, 2>
    %baz = firrtl.regreset %clock, %reset, %bazInit  {annotations = [{b = "b"}], name = "baz"} : !firrtl.uint<1>, !firrtl.vector<uint<1>, 2>, !firrtl.vector<uint<1>, 2>
  }
  // CHECK: firrtl.reg
  // CHECK-SAME: annotations = [{a = "a"}]
  // CHECK: firrtl.reg
  // CHECK-SAME: annotations = [{a = "a"}]
  // CHECK: firrtl.regreset
  // CHECK-SAME: annotations = [{b = "b"}]
  // CHECK: firrtl.regreset
  // CHECK-SAME: annotations = [{b = "b"}]

// Test that WhenOp with regions has its regions lowered.
// CHECK-LABEL: firrtl.module @WhenOp
  firrtl.module @WhenOp (in %p: !firrtl.uint<1>,
                         in %in : !firrtl.bundle<a: uint<1>, b: uint<1>>,
                         out %out : !firrtl.bundle<a: uint<1>, b: uint<1>>) {
    // No else region.
    firrtl.when %p {
      // CHECK: firrtl.connect %out_a, %in_a : !firrtl.uint<1>, !firrtl.uint<1>
      // CHECK: firrtl.connect %out_b, %in_b : !firrtl.uint<1>, !firrtl.uint<1>
      firrtl.connect %out, %in : !firrtl.bundle<a: uint<1>, b: uint<1>>, !firrtl.bundle<a: uint<1>, b: uint<1>>
    }

    // Else region.
    firrtl.when %p {
      // CHECK: firrtl.connect %out_a, %in_a : !firrtl.uint<1>, !firrtl.uint<1>
      // CHECK: firrtl.connect %out_b, %in_b : !firrtl.uint<1>, !firrtl.uint<1>
      firrtl.connect %out, %in : !firrtl.bundle<a: uint<1>, b: uint<1>>, !firrtl.bundle<a: uint<1>, b: uint<1>>
    } else {
      // CHECK: firrtl.connect %out_a, %in_a : !firrtl.uint<1>, !firrtl.uint<1>
      // CHECK: firrtl.connect %out_b, %in_b : !firrtl.uint<1>, !firrtl.uint<1>
      firrtl.connect %out, %in : !firrtl.bundle<a: uint<1>, b: uint<1>>, !firrtl.bundle<a: uint<1>, b: uint<1>>
    }
  }

// Test that subfield annotations on wire are lowred to appropriate instance based on fieldID.
  // CHECK-LABEL: firrtl.module @AnnotationsBundle
  firrtl.module @AnnotationsBundle() {
    %bar = firrtl.wire  {annotations = [{circt.fieldID = 3 : i32 , one}, {circt.fieldID = 5 : i32, two}]} : !firrtl.vector<bundle<baz: uint<1>, qux: uint<1>>, 2>

      // TODO: Enable this
      // CHECK: %bar_0_baz = firrtl.wire  : !firrtl.uint<1>
      // CHECK: %bar_0_qux = firrtl.wire  {annotations = [{one}]} : !firrtl.uint<1>
      // CHECK: %bar_1_baz = firrtl.wire  {annotations = [{two}]} : !firrtl.uint<1>
      // CHECK: %bar_1_qux = firrtl.wire  : !firrtl.uint<1>

    %quux = firrtl.wire  {annotations = [{circt.fieldID = 0, zero}]} : !firrtl.vector<bundle<baz: uint<1>, qux: uint<1>>, 2>
      // CHECK: %quux_0_baz = firrtl.wire  {annotations = [{zero}]} : !firrtl.uint<1>
      // CHECK: %quux_0_qux = firrtl.wire  {annotations = [{zero}]} : !firrtl.uint<1>
      // CHECK: %quux_1_baz = firrtl.wire  {annotations = [{zero}]} : !firrtl.uint<1>
      // CHECK: %quux_1_qux = firrtl.wire  {annotations = [{zero}]} : !firrtl.uint<1>
  }

// Test that subfield annotations on reg are lowred to appropriate instance based on fieldID.
 // CHECK-LABEL: firrtl.module @AnnotationsBundle2
  firrtl.module @AnnotationsBundle2(in %clock: !firrtl.clock) {
    %bar = firrtl.reg %clock  {annotations = [{circt.fieldID = 3, one}, {circt.fieldID = 5, two}]} : !firrtl.vector<bundle<baz: uint<1>, qux: uint<1>>, 2>

    // TODO: Enable this
    // CHECK: %bar_0_baz = firrtl.reg %clock  : !firrtl.uint<1>
    // CHECK: %bar_0_qux = firrtl.reg %clock  {annotations = [{one}]} : !firrtl.uint<1>
    // CHECK: %bar_1_baz = firrtl.reg %clock  {annotations = [{two}]} : !firrtl.uint<1>
    // CHECK: %bar_1_qux = firrtl.reg %clock  : !firrtl.uint<1>
  }

// Test that subfield annotations on reg are lowred to appropriate instance based on fieldID. Ignore un-flattened array targets
// circuit Foo: %[[{"one":null,"target":"~Foo|Foo>bar[0].qux[0]"},{"two":null,"target":"~Foo|Foo>bar[1].baz"},{"three":null,"target":"~Foo|Foo>bar[0].yes"} ]]

 // CHECK-LABEL: firrtl.module @AnnotationsBundle3
  firrtl.module @AnnotationsBundle3(in %clock: !firrtl.clock) {
    %bar = firrtl.reg %clock  {annotations = [{circt.fieldID = 6, one}, {circt.fieldID = 12, two}, {circt.fieldID = 8, three}]} : !firrtl.vector<bundle<baz: vector<uint<1>, 2>, qux: vector<uint<1>, 2>, yes: bundle<a: uint<1>, b: uint<1>>>, 2>

    // TODO: Enable this
    // CHECK: %bar_0_baz_0 = firrtl.reg %clock  : !firrtl.uint<1>
    // CHECK: %bar_0_baz_1 = firrtl.reg %clock  : !firrtl.uint<1>
    // CHECK: %bar_0_qux_0 = firrtl.reg %clock  {annotations = [{one}]} : !firrtl.uint<1>
    // CHECK: %bar_0_qux_1 = firrtl.reg %clock  : !firrtl.uint<1>
    // CHECK: %bar_0_yes_a = firrtl.reg %clock  {annotations = [{three}]} : !firrtl.uint<1>
    // CHECK: %bar_0_yes_b = firrtl.reg %clock  {annotations = [{three}]} : !firrtl.uint<1>
    // CHECK: %bar_1_baz_0 = firrtl.reg %clock  {annotations = [{two}]} : !firrtl.uint<1>
    // CHECK: %bar_1_baz_1 = firrtl.reg %clock  {annotations = [{two}]} : !firrtl.uint<1>
    // CHECK: %bar_1_qux_0 = firrtl.reg %clock  : !firrtl.uint<1>
    // CHECK: %bar_1_qux_1 = firrtl.reg %clock  : !firrtl.uint<1>
    // CHECK: %bar_1_yes_a = firrtl.reg %clock  : !firrtl.uint<1>
    // CHECK: %bar_1_yes_b = firrtl.reg %clock  : !firrtl.uint<1>
  }

// Test wire connection semantics.  Based on the flippedness of the destination
// type, the connection may be reversed.
// CHECK-LABEL firrtl.module @WireSemantics
  firrtl.module @WireSemantics() {
    %a = firrtl.wire  : !firrtl.bundle<a: bundle<a: uint<1>>>
    %ax = firrtl.wire  : !firrtl.bundle<a: bundle<a: uint<1>>>
    // CHECK:  %a_a_a = firrtl.wire
    // CHECK-NEXT:  %ax_a_a = firrtl.wire
    firrtl.connect %a, %ax : !firrtl.bundle<a: bundle<a: uint<1>>>, !firrtl.bundle<a: bundle<a: uint<1>>>
    firrtl.partialconnect %a, %ax : !firrtl.bundle<a: bundle<a: uint<1>>>, !firrtl.bundle<a: bundle<a: uint<1>>>
    // a <= ax
    // CHECK-NEXT: firrtl.connect %a_a_a, %ax_a_a
    // a <- ax
    // CHECK-NEXT: firrtl.connect %a_a_a, %ax_a_a
    %0 = firrtl.subfield %a(0) : (!firrtl.bundle<a: bundle<a: uint<1>>>) -> !firrtl.bundle<a: uint<1>>
    %1 = firrtl.subfield %ax(0) : (!firrtl.bundle<a: bundle<a: uint<1>>>) -> !firrtl.bundle<a: uint<1>>
    firrtl.connect %0, %1 : !firrtl.bundle<a: uint<1>>, !firrtl.bundle<a: uint<1>>
    firrtl.partialconnect %0, %1 : !firrtl.bundle<a: uint<1>>, !firrtl.bundle<a: uint<1>>
    // a.a <= ax.a
    // CHECK: firrtl.connect %a_a_a, %ax_a_a
    // a.a <- ax.a
    // CHECK-NEXT: firrtl.connect %a_a_a, %ax_a_a
    %2 = firrtl.subfield %a(0) : (!firrtl.bundle<a: bundle<a: uint<1>>>) -> !firrtl.bundle<a: uint<1>>
    %3 = firrtl.subfield %2(0) : (!firrtl.bundle<a: uint<1>>) -> !firrtl.uint<1>
    %4 = firrtl.subfield %ax(0) : (!firrtl.bundle<a: bundle<a: uint<1>>>) -> !firrtl.bundle<a: uint<1>>
    %5 = firrtl.subfield %4(0) : (!firrtl.bundle<a: uint<1>>) -> !firrtl.uint<1>
    firrtl.connect %3, %5 : !firrtl.uint<1>, !firrtl.uint<1>
    firrtl.partialconnect %3, %5 : !firrtl.uint<1>, !firrtl.uint<1>
    // a.a.a <= ax.a.a
    // CHECK: firrtl.connect %a_a_a, %ax_a_a
    // a.a.a <- ax.a.a
    // CHECK-NEXT: firrtl.connect %a_a_a, %ax_a_a
    %b = firrtl.wire  : !firrtl.bundle<a: bundle<a flip: uint<1>>>
    %bx = firrtl.wire  : !firrtl.bundle<a: bundle<a flip: uint<1>>>
    firrtl.connect %b, %bx : !firrtl.bundle<a: bundle<a flip: uint<1>>>, !firrtl.bundle<a: bundle<a flip: uint<1>>>
    firrtl.partialconnect %b, %bx : !firrtl.bundle<a: bundle<a flip: uint<1>>>, !firrtl.bundle<a: bundle<a flip: uint<1>>>
    // b <= bx
    // CHECK: firrtl.connect %bx_a_a, %b_a_a
    // b <- bx
    // CHECK: firrtl.connect %bx_a_a, %b_a_a
    %6 = firrtl.subfield %b(0) : (!firrtl.bundle<a: bundle<a flip: uint<1>>>) -> !firrtl.bundle<a flip: uint<1>>
    %7 = firrtl.subfield %bx(0) : (!firrtl.bundle<a: bundle<a flip: uint<1>>>) -> !firrtl.bundle<a flip: uint<1>>
    firrtl.connect %6, %7 : !firrtl.bundle<a flip: uint<1>>, !firrtl.bundle<a flip: uint<1>>
    firrtl.partialconnect %6, %7 : !firrtl.bundle<a flip: uint<1>>, !firrtl.bundle<a flip: uint<1>>
    // b.a <= bx.a
    // CHECK: firrtl.connect %bx_a_a, %b_a_a
    // b.a <- bx.a
    // CHECK: firrtl.connect %bx_a_a, %b_a_a
    %8 = firrtl.subfield %b(0) : (!firrtl.bundle<a: bundle<a flip: uint<1>>>) -> !firrtl.bundle<a flip: uint<1>>
    %9 = firrtl.subfield %8(0) : (!firrtl.bundle<a flip: uint<1>>) -> !firrtl.uint<1>
    %10 = firrtl.subfield %bx(0) : (!firrtl.bundle<a: bundle<a flip: uint<1>>>) -> !firrtl.bundle<a flip: uint<1>>
    %11 = firrtl.subfield %10(0) : (!firrtl.bundle<a flip: uint<1>>) -> !firrtl.uint<1>
    firrtl.connect %9, %11 : !firrtl.uint<1>, !firrtl.uint<1>
    firrtl.partialconnect %9, %11 : !firrtl.uint<1>, !firrtl.uint<1>
    // b.a.a <= bx.a.a
    // CHECK: firrtl.connect %b_a_a, %bx_a_a
    // b.a.a <- bx.a.a
    // CHECK: firrtl.connect %b_a_a, %bx_a_a
    %c = firrtl.wire  : !firrtl.bundle<a flip: bundle<a: uint<1>>>
    %cx = firrtl.wire  : !firrtl.bundle<a flip: bundle<a: uint<1>>>
    firrtl.connect %c, %cx : !firrtl.bundle<a flip: bundle<a: uint<1>>>, !firrtl.bundle<a flip: bundle<a: uint<1>>>
    firrtl.partialconnect %c, %cx : !firrtl.bundle<a flip: bundle<a: uint<1>>>, !firrtl.bundle<a flip: bundle<a: uint<1>>>
    // c <= cx
    // CHECK: firrtl.connect %cx_a_a, %c_a_a
    // c <- cx
    // CHECK: firrtl.connect %cx_a_a, %c_a_a
    %12 = firrtl.subfield %c(0) : (!firrtl.bundle<a flip: bundle<a: uint<1>>>) -> !firrtl.bundle<a: uint<1>>
    %13 = firrtl.subfield %cx(0) : (!firrtl.bundle<a flip: bundle<a: uint<1>>>) -> !firrtl.bundle<a: uint<1>>
    firrtl.connect %12, %13 : !firrtl.bundle<a: uint<1>>, !firrtl.bundle<a: uint<1>>
    firrtl.partialconnect %12, %13 : !firrtl.bundle<a: uint<1>>, !firrtl.bundle<a: uint<1>>
    // c.a <= cx.a
    // CHECK: firrtl.connect %c_a_a, %cx_a_a
    // c.a <- cx.a
    // CHECK: firrtl.connect %c_a_a, %cx_a_a
    %14 = firrtl.subfield %c(0) : (!firrtl.bundle<a flip: bundle<a: uint<1>>>) -> !firrtl.bundle<a: uint<1>>
    %15 = firrtl.subfield %14(0) : (!firrtl.bundle<a: uint<1>>) -> !firrtl.uint<1>
    %16 = firrtl.subfield %cx(0) : (!firrtl.bundle<a flip: bundle<a: uint<1>>>) -> !firrtl.bundle<a: uint<1>>
    %17 = firrtl.subfield %16(0) : (!firrtl.bundle<a: uint<1>>) -> !firrtl.uint<1>
    firrtl.connect %15, %17 : !firrtl.uint<1>, !firrtl.uint<1>
    firrtl.partialconnect %15, %17 : !firrtl.uint<1>, !firrtl.uint<1>
    // c.a.a <= cx.a.a
    // CHECK: firrtl.connect %c_a_a, %cx_a_a
    // c.a.a <- cx.a.a
    // CHECK: firrtl.connect %c_a_a, %cx_a_a
    %d = firrtl.wire  : !firrtl.bundle<a flip: bundle<a flip: uint<1>>>
    %dx = firrtl.wire  : !firrtl.bundle<a flip: bundle<a flip: uint<1>>>
    firrtl.connect %d, %dx : !firrtl.bundle<a flip: bundle<a flip: uint<1>>>, !firrtl.bundle<a flip: bundle<a flip: uint<1>>>
    firrtl.partialconnect %d, %dx : !firrtl.bundle<a flip: bundle<a flip: uint<1>>>, !firrtl.bundle<a flip: bundle<a flip: uint<1>>>
    // d <= dx
    // CHECK: firrtl.connect %d_a_a, %dx_a_a
    // d <- dx
    // CHECK: firrtl.connect %d_a_a, %dx_a_a
    %18 = firrtl.subfield %d(0) : (!firrtl.bundle<a flip: bundle<a flip: uint<1>>>) -> !firrtl.bundle<a flip: uint<1>>
    %19 = firrtl.subfield %dx(0) : (!firrtl.bundle<a flip: bundle<a flip: uint<1>>>) -> !firrtl.bundle<a flip: uint<1>>
    firrtl.connect %18, %19 : !firrtl.bundle<a flip: uint<1>>, !firrtl.bundle<a flip: uint<1>>
    firrtl.partialconnect %18, %19 : !firrtl.bundle<a flip: uint<1>>, !firrtl.bundle<a flip: uint<1>>
    // d.a <= dx.a
    // CHECK: firrtl.connect %dx_a_a, %d_a_a
    // d.a <- dx.a
    // CHECK: firrtl.connect %dx_a_a, %d_a_a
    %20 = firrtl.subfield %d(0) : (!firrtl.bundle<a flip: bundle<a flip: uint<1>>>) -> !firrtl.bundle<a flip: uint<1>>
    %21 = firrtl.subfield %20(0) : (!firrtl.bundle<a flip: uint<1>>) -> !firrtl.uint<1>
    %22 = firrtl.subfield %dx(0) : (!firrtl.bundle<a flip: bundle<a flip: uint<1>>>) -> !firrtl.bundle<a flip: uint<1>>
    %23 = firrtl.subfield %22(0) : (!firrtl.bundle<a flip: uint<1>>) -> !firrtl.uint<1>
    firrtl.connect %21, %23 : !firrtl.uint<1>, !firrtl.uint<1>
    firrtl.partialconnect %21, %23 : !firrtl.uint<1>, !firrtl.uint<1>
    // d.a.a <= dx.a.a
    // CHECK: firrtl.connect %d_a_a, %dx_a_a
    // d.a.a <- dx.a.a
    // CHECK: firrtl.connect %d_a_a, %dx_a_a
  }

// Test corner cases of partial connect semantics.
 // CHECK-LABEL: firrtl.module @PartialConnectEdgeCases
  firrtl.module @PartialConnectEdgeCases() {
    // Only matching fields are connected.
    %a = firrtl.wire : !firrtl.bundle<a: uint<1>, b: uint<1>, c: uint<1>>
    %b = firrtl.wire : !firrtl.bundle<a: uint<1>, b: uint<1>>
    firrtl.partialconnect %a, %b : !firrtl.bundle<a: uint<1>, b: uint<1>, c: uint<1>>, !firrtl.bundle<a: uint<1>, b: uint<1>>
    // CHECK: firrtl.connect %a_a, %b_a
    // CHECK-NEXT: firrtl.connect %a_b, %b_b
    // CHECK-NOT: firrtl.connect %a_

    firrtl.partialconnect %b, %a : !firrtl.bundle<a: uint<1>, b: uint<1>>, !firrtl.bundle<a: uint<1>, b: uint<1>, c: uint<1>>
    // CHECK: firrtl.connect %b_a, %a_a
    // CHECK-NEXT: firrtl.connect %b_b, %a_b
    // CHECK-NOT: firrtl.connect %b_

    // Only the first 'n' elements in a vector are connected.
    %c = firrtl.wire : !firrtl.vector<uint<1>, 2>
    %d = firrtl.wire : !firrtl.vector<uint<1>, 3>
    firrtl.partialconnect %c, %d : !firrtl.vector<uint<1>, 2>, !firrtl.vector<uint<1>, 3>
    // CHECK: firrtl.connect %c_0, %d_0
    // CHECK-NEXT: firrtl.connect %c_1, %d_1
    // CHECK-NOT: firrtl.connect %c_

    firrtl.partialconnect %d, %c : !firrtl.vector<uint<1>, 3>, !firrtl.vector<uint<1>, 2>
    // CHECK: firrtl.connect %d_0, %c_0
    // CHECK-NEXT: firrtl.connect %d_1, %c_1
    // CHECK-NOT: firrtl.connect %d_
  }


// Test partial connect truncation.
 // CHECK-LABEL: firrtl.module @PartialConnectTruncation
  firrtl.module @PartialConnectTruncation() {
    // It should not truncate when they are the same
    %a = firrtl.wire : !firrtl.uint<0>
    %b = firrtl.wire : !firrtl.uint<0>
    firrtl.partialconnect %a, %b : !firrtl.uint<0>, !firrtl.uint<0>
    // CHECK: firrtl.connect %a, %b : !firrtl.uint<0>, !firrtl.uint<0>

    // It should truncate the larger source.
    %c = firrtl.wire : !firrtl.uint<2>
    %d = firrtl.wire : !firrtl.uint<3>
    firrtl.partialconnect %c, %d : !firrtl.uint<2>, !firrtl.uint<3>
    // CHECK: [[TAIL:%.*]] = firrtl.tail %d, 1 : (!firrtl.uint<3>) -> !firrtl.uint<2>
    // CHECK: firrtl.connect %c, [[TAIL]] : !firrtl.uint<2>, !firrtl.uint<2>

    // It should truncate and cast the larger source.
    %e = firrtl.wire : !firrtl.sint<2>
    %f = firrtl.wire : !firrtl.sint<3>
    firrtl.partialconnect %e, %f : !firrtl.sint<2>, !firrtl.sint<3>
    // CHECK: [[TAIL:%.*]] = firrtl.tail %f, 1 : (!firrtl.sint<3>) -> !firrtl.uint<2>
    // CHECK: [[CAST:%.*]] = firrtl.asSInt [[TAIL]] : (!firrtl.uint<2>) -> !firrtl.sint<2>
    // CHECK: firrtl.connect %e, [[CAST]] : !firrtl.sint<2>, !firrtl.sint<2>
  }

// Bug: must strip the flip type from the LHS of a value.
 // CHECK-LABEL: firrtl.module @PartialConnectLHSFlip
  firrtl.module @PartialConnectLHSFlip(in %a: !firrtl.bundle<b: bundle<c flip: uint<2>>>) { }
   // CHECK-LABEL: firrtl.module @FooFlipType
  firrtl.module @FooFlipType(in %a: !firrtl.bundle<b: bundle<c flip: uint<2>>>) {
    %mgmt_a = firrtl.instance @PartialConnectLHSFlip  {name = "mgmt"} : !firrtl.bundle<b: bundle<c flip: uint<2>>>
    %0 = firrtl.subfield %mgmt_a(0) : (!firrtl.bundle<b: bundle<c flip: uint<2>>>) -> !firrtl.bundle<c flip: uint<2>>
    %1 = firrtl.subfield %0(0) : (!firrtl.bundle<c flip: uint<2>>) -> !firrtl.uint<2>
    // CHECK: firrtl.connect %a_b_c, %mgmt_a_b_c : !firrtl.uint<2>, !firrtl.uint<2>
    firrtl.partialconnect %mgmt_a, %a : !firrtl.bundle<b: bundle<c flip: uint<2>>>, !firrtl.bundle<b: bundle<c flip: uint<2>>>
  }

// Test partial connect with analogs are transformed to attaches.
  firrtl.module @PartialConnectAnalogs() {
    // CHECK-LABEL: @PartialConnectAnalogs
    %a = firrtl.wire : !firrtl.bundle<a: analog<1>>
    %b = firrtl.wire : !firrtl.bundle<a: analog<1>>
    firrtl.partialconnect %a, %b : !firrtl.bundle<a: analog<1>>, !firrtl.bundle<a: analog<1>>
    // CHECK: firrtl.attach %a_a, %b_a : !firrtl.analog<1>, !firrtl.analog<1>
  }

// Test that a vector of bundles with a write works.
 // CHECK-LABEL: firrtl.module @aofs
    firrtl.module @aofs(in %a: !firrtl.uint<1>, in %sel: !firrtl.uint<2>, out %b: !firrtl.vector<bundle<wo: uint<1>>, 4>) {
      %0 = firrtl.subindex %b[0] : !firrtl.vector<bundle<wo: uint<1>>, 4>
      %1 = firrtl.subfield %0(0) : (!firrtl.bundle<wo: uint<1>>) -> !firrtl.uint<1>
      %invalid_ui1 = firrtl.invalidvalue : !firrtl.uint<1>
      firrtl.connect %1, %invalid_ui1 : !firrtl.uint<1>, !firrtl.uint<1>
      %2 = firrtl.subindex %b[1] : !firrtl.vector<bundle<wo: uint<1>>, 4>
      %3 = firrtl.subfield %2(0) : (!firrtl.bundle<wo: uint<1>>) -> !firrtl.uint<1>
      %invalid_ui1_0 = firrtl.invalidvalue : !firrtl.uint<1>
      firrtl.connect %3, %invalid_ui1_0 : !firrtl.uint<1>, !firrtl.uint<1>
      %4 = firrtl.subindex %b[2] : !firrtl.vector<bundle<wo: uint<1>>, 4>
      %5 = firrtl.subfield %4(0) : (!firrtl.bundle<wo: uint<1>>) -> !firrtl.uint<1>
      %invalid_ui1_1 = firrtl.invalidvalue : !firrtl.uint<1>
      firrtl.connect %5, %invalid_ui1_1 : !firrtl.uint<1>, !firrtl.uint<1>
      %6 = firrtl.subindex %b[3] : !firrtl.vector<bundle<wo: uint<1>>, 4>
      %7 = firrtl.subfield %6(0) : (!firrtl.bundle<wo: uint<1>>) -> !firrtl.uint<1>
      %invalid_ui1_2 = firrtl.invalidvalue : !firrtl.uint<1>
      firrtl.connect %7, %invalid_ui1_2 : !firrtl.uint<1>, !firrtl.uint<1>
      %8 = firrtl.subaccess %b[%sel] : !firrtl.vector<bundle<wo: uint<1>>, 4>, !firrtl.uint<2>
      %9 = firrtl.subfield %8(0) : (!firrtl.bundle<wo: uint<1>>) -> !firrtl.uint<1>
      firrtl.connect %9, %a : !firrtl.uint<1>, !firrtl.uint<1>
    }


// Test that annotations on aggregate ports are copied.
  firrtl.extmodule @Sub1(in %a: !firrtl.vector<uint<1>, 2> {firrtl.annotations = [{a}]})
  // CHECK-LABEL: firrtl.extmodule @Sub1
  // CHECK-COUNT-2: firrtl.annotations = [{b}]
  // CHECK-NOT: firrtl.annotations = [{a}]
  firrtl.module @Port(in %a: !firrtl.vector<uint<1>, 2> {firrtl.annotations = [{b}]}) {
    %sub_a = firrtl.instance @Sub1  {name = "sub", portNames = ["a"]} : !firrtl.vector<uint<1>, 2>
    firrtl.connect %sub_a, %a : !firrtl.vector<uint<1>, 2>, !firrtl.vector<uint<1>, 2>
  }

// Test that annotations on subfield/subindices of ports are only applied to
// matching fieldIDs.  Any other arg attributes should be copied.
    // The annotation should be copied to just a.a.  The firrtl.hello arg
    // attribute should be copied to each new port.
<<<<<<< HEAD
    firrtl.module @PortBundle(in %a: !firrtl.bundle<a: uint<1>, b flip: uint<1>> {firrtl.annotations = [{circt.fieldID = 1, a}], firrtl.hello}) {}
=======
    firrtl.module @PortBundle(in %a: !firrtl.bundle<a: uint<1>, b flip: uint<1>> {firrtl.hello}) attributes {portAnnotations = [[#firrtl.subAnno<fieldID = 1, {a}>]]} {}
>>>>>>> f6f7d498
    // CHECK-LABEL: firrtl.module @PortBundle
    // CHECK-COUNT-1: firrtl.annotations = [{a}]
    // CHECK-COUNT-2: firrtl.hello
    // CHECK-NOT: firrtl.annotations
    // CHECK-NOT: firrtl.hello

    // The annotation should be copied to just a[0].  The firrtl.world arg
    // attribute should be copied to each port.
<<<<<<< HEAD
    firrtl.extmodule @PortVector(in %a: !firrtl.vector<uint<1>, 2> {firrtl.annotations = [{circt.fieldID = 1, b}], firrtl.world})
=======
    firrtl.extmodule @PortVector(in %a: !firrtl.vector<uint<1>, 2> {firrtl.world}) attributes {portAnnotations = [[#firrtl.subAnno<fieldID = 1, {b}>]]}
>>>>>>> f6f7d498
    // CHECK-LABEL: firrtl.extmodule @PortVector
    // CHECK-COUNT-1: firrtl.annotations = [{b}]
    // CHECK-COUNT-2: firrtl.world
    // CHECK-NOT: firrtl.annotations
    // CHECK-NOT: firrtl.world

// Test that a truncating connect emitted during lower types correctly adds an
// AsPassive cast on a FlipType originating from an instance.
//
// See: https://github.com/llvm/circt/issues/1276

  firrtl.extmodule @Bar2(in %a: !firrtl.uint<2>)
// CHECK-LABEL: firrtl.module @TruncatingConnectWithFlip
  firrtl.module @TruncatingConnectWithFlip() {
    // CHECK: %[[a_b:.+]] = firrtl.wire
    %a = firrtl.wire  : !firrtl.bundle<b: uint<1>>
    // CHECK-NEXT: %bar_a = firrtl.instance @Bar
    %bar_a = firrtl.instance @Bar2  {name = "bar"} : !firrtl.uint<2>
    // CHECK-NEXT: %invalid_ui2 = firrtl.invalidvalue
    %invalid_ui2 = firrtl.invalidvalue : !firrtl.uint<2>
    // CHECK-NEXT: firrtl.connect %bar_a, %invalid_ui2
    firrtl.connect %bar_a, %invalid_ui2 : !firrtl.uint<2>, !firrtl.uint<2>
    // CHECK: %[[bar_a_tail:.+]] = firrtl.tail %bar_a, 1
    %0 = firrtl.subfield %a(0) : (!firrtl.bundle<b: uint<1>>) -> !firrtl.uint<1>
    // CHECK-NEXT: firrtl.connect %[[a_b]], %[[bar_a_tail]]
    firrtl.partialconnect %0, %bar_a : !firrtl.uint<1>, !firrtl.uint<2>
  }


// circuit Foo:
//   module Foo:
//     input a: UInt<2>[2][2]
//     input sel: UInt<2>
//     output b: UInt<2>
//
//     b <= a[sel][sel]

  firrtl.module @multidimRead(in %a: !firrtl.vector<vector<uint<2>, 2>, 2>, in %sel: !firrtl.uint<2>, out %b: !firrtl.uint<2>) {
    %0 = firrtl.subaccess %a[%sel] : !firrtl.vector<vector<uint<2>, 2>, 2>, !firrtl.uint<2>
    %1 = firrtl.subaccess %0[%sel] : !firrtl.vector<uint<2>, 2>, !firrtl.uint<2>
    firrtl.connect %b, %1 : !firrtl.uint<2>, !firrtl.uint<2>
  }

// CHECK-LABEL: firrtl.module @multidimRead(in %a_0_0: !firrtl.uint<2>, in %a_0_1: !firrtl.uint<2>, in %a_1_0: !firrtl.uint<2>, in %a_1_1: !firrtl.uint<2>, in %sel: !firrtl.uint<2>, out %b: !firrtl.uint<2>) {
// CHECK-NEXT:      %c1_ui2 = firrtl.constant 1 : !firrtl.uint<2>
// CHECK-NEXT:      %0 = firrtl.eq %sel, %c1_ui2 : (!firrtl.uint<2>, !firrtl.uint<2>) -> !firrtl.uint<1>
// CHECK-NEXT:      %1 = firrtl.mux(%0, %a_1_0, %a_0_0) : (!firrtl.uint<1>, !firrtl.uint<2>, !firrtl.uint<2>) -> !firrtl.uint<2>
// CHECK-NEXT:      %2 = firrtl.mux(%0, %a_1_1, %a_0_1) : (!firrtl.uint<1>, !firrtl.uint<2>, !firrtl.uint<2>) -> !firrtl.uint<2>
// CHECK-NEXT:      %c1_ui2_0 = firrtl.constant 1 : !firrtl.uint<2>
// CHECK-NEXT:      %3 = firrtl.eq %sel, %c1_ui2_0 : (!firrtl.uint<2>, !firrtl.uint<2>) -> !firrtl.uint<1>
// CHECK-NEXT:      %4 = firrtl.mux(%3, %2, %1) : (!firrtl.uint<1>, !firrtl.uint<2>, !firrtl.uint<2>) -> !firrtl.uint<2>
// CHECK-NEXT:      firrtl.connect %b, %4 : !firrtl.uint<2>, !firrtl.uint<2>
// CHECK-NEXT: }

//  module Foo:
//    input b: UInt<1>
//    input sel: UInt<2>
//    input default: UInt<1>[4]
//    output a: UInt<1>[4]
//
//     a <= default
//     a[sel] <= b

  firrtl.module @write1D(in %b: !firrtl.uint<1>, in %sel: !firrtl.uint<2>, in %default: !firrtl.vector<uint<1>, 2>, out %a: !firrtl.vector<uint<1>, 2>) {
    firrtl.connect %a, %default : !firrtl.vector<uint<1>, 2>, !firrtl.vector<uint<1>, 2>
    %0 = firrtl.subaccess %a[%sel] : !firrtl.vector<uint<1>, 2>, !firrtl.uint<2>
    firrtl.connect %0, %b : !firrtl.uint<1>, !firrtl.uint<1>
  }
// CHECK-LABEL:    firrtl.module @write1D(in %b: !firrtl.uint<1>, in %sel: !firrtl.uint<2>, in %default_0: !firrtl.uint<1>, in %default_1: !firrtl.uint<1>, out %a_0: !firrtl.uint<1>, out %a_1: !firrtl.uint<1>) {
// CHECK-NEXT:      firrtl.connect %a_0, %default_0 : !firrtl.uint<1>, !firrtl.uint<1>
// CHECK-NEXT:      firrtl.connect %a_1, %default_1 : !firrtl.uint<1>, !firrtl.uint<1>
// CHECK-NEXT:      %c0_ui2 = firrtl.constant 0 : !firrtl.uint<2>
// CHECK-NEXT:      %0 = firrtl.eq %sel, %c0_ui2 : (!firrtl.uint<2>, !firrtl.uint<2>) -> !firrtl.uint<1>
// CHECK-NEXT:      firrtl.when %0  {
// CHECK-NEXT:        firrtl.connect %a_0, %b : !firrtl.uint<1>, !firrtl.uint<1>
// CHECK-NEXT:      }
// CHECK-NEXT:      %c1_ui2 = firrtl.constant 1 : !firrtl.uint<2>
// CHECK-NEXT:      %1 = firrtl.eq %sel, %c1_ui2 : (!firrtl.uint<2>, !firrtl.uint<2>) -> !firrtl.uint<1>
// CHECK-NEXT:      firrtl.when %1  {
// CHECK-NEXT:        firrtl.connect %a_1, %b : !firrtl.uint<1>, !firrtl.uint<1>
// CHECK-NEXT:      }
// CHECK-NEXT:    }


// circuit Foo:
//   module Foo:
//     input sel: UInt<1>
//     input b: UInt<2>
//     output a: UInt<2>[2][2]
//
//     a[sel][sel] <= b

  firrtl.module @multidimWrite(in %sel: !firrtl.uint<1>, in %b: !firrtl.uint<2>, out %a: !firrtl.vector<vector<uint<2>, 2>, 2>) {
    %0 = firrtl.subaccess %a[%sel] : !firrtl.vector<vector<uint<2>, 2>, 2>, !firrtl.uint<1>
    %1 = firrtl.subaccess %0[%sel] : !firrtl.vector<uint<2>, 2>, !firrtl.uint<1>
    firrtl.connect %1, %b : !firrtl.uint<2>, !firrtl.uint<2>
  }
// CHECK-LABEL:    firrtl.module @multidimWrite(in %sel: !firrtl.uint<1>, in %b: !firrtl.uint<2>, out %a_0_0: !firrtl.uint<2>, out %a_0_1: !firrtl.uint<2>, out %a_1_0: !firrtl.uint<2>, out %a_1_1: !firrtl.uint<2>) {
// CHECK-NEXT:      %c0_ui1 = firrtl.constant 0 : !firrtl.uint<1>
// CHECK-NEXT:      %0 = firrtl.eq %sel, %c0_ui1 : (!firrtl.uint<1>, !firrtl.uint<1>) -> !firrtl.uint<1>
// CHECK-NEXT:      firrtl.when %0  {
// CHECK-NEXT:        %c0_ui1_0 = firrtl.constant 0 : !firrtl.uint<1>
// CHECK-NEXT:        %2 = firrtl.eq %sel, %c0_ui1_0 : (!firrtl.uint<1>, !firrtl.uint<1>) -> !firrtl.uint<1>
// CHECK-NEXT:        firrtl.when %2  {
// CHECK-NEXT:          firrtl.connect %a_0_0, %b : !firrtl.uint<2>, !firrtl.uint<2>
// CHECK-NEXT:        }
// CHECK-NEXT:        %c1_ui1_1 = firrtl.constant 1 : !firrtl.uint<1>
// CHECK-NEXT:        %3 = firrtl.eq %sel, %c1_ui1_1 : (!firrtl.uint<1>, !firrtl.uint<1>) -> !firrtl.uint<1>
// CHECK-NEXT:        firrtl.when %3  {
// CHECK-NEXT:          firrtl.connect %a_0_1, %b : !firrtl.uint<2>, !firrtl.uint<2>
// CHECK-NEXT:        }
// CHECK-NEXT:      }
// CHECK-NEXT:      %c1_ui1 = firrtl.constant 1 : !firrtl.uint<1>
// CHECK-NEXT:      %1 = firrtl.eq %sel, %c1_ui1 : (!firrtl.uint<1>, !firrtl.uint<1>) -> !firrtl.uint<1>
// CHECK-NEXT:      firrtl.when %1  {
// CHECK-NEXT:        %c0_ui1_0 = firrtl.constant 0 : !firrtl.uint<1>
// CHECK-NEXT:        %2 = firrtl.eq %sel, %c0_ui1_0 : (!firrtl.uint<1>, !firrtl.uint<1>) -> !firrtl.uint<1>
// CHECK-NEXT:        firrtl.when %2  {
// CHECK-NEXT:          firrtl.connect %a_1_0, %b : !firrtl.uint<2>, !firrtl.uint<2>
// CHECK-NEXT:        }
// CHECK-NEXT:        %c1_ui1_1 = firrtl.constant 1 : !firrtl.uint<1>
// CHECK-NEXT:        %3 = firrtl.eq %sel, %c1_ui1_1 : (!firrtl.uint<1>, !firrtl.uint<1>) -> !firrtl.uint<1>
// CHECK-NEXT:        firrtl.when %3  {
// CHECK-NEXT:          firrtl.connect %a_1_1, %b : !firrtl.uint<2>, !firrtl.uint<2>
// CHECK-NEXT:        }
// CHECK-NEXT:      }
// CHECK-NEXT:    }

// circuit Foo:
//   module Foo:
//     input a: {wo: UInt<1>, valid: UInt<2>}
//     input def: {wo: UInt<1>, valid: UInt<2>}[4]
//     input sel: UInt<2>
//     output b: {wo: UInt<1>, valid: UInt<2>}[4]
//
//     b <= def
//     b[sel].wo <= a.wo
  firrtl.module @writeVectorOfBundle1D(in %a: !firrtl.bundle<wo: uint<1>, valid: uint<2>>, in %def: !firrtl.vector<bundle<wo: uint<1>, valid: uint<2>>, 2>, in %sel: !firrtl.uint<2>, out %b: !firrtl.vector<bundle<wo: uint<1>, valid: uint<2>>, 2>) {
    firrtl.connect %b, %def : !firrtl.vector<bundle<wo: uint<1>, valid: uint<2>>, 2>, !firrtl.vector<bundle<wo: uint<1>, valid: uint<2>>, 2>
    %0 = firrtl.subaccess %b[%sel] : !firrtl.vector<bundle<wo: uint<1>, valid: uint<2>>, 2>, !firrtl.uint<2>
    %1 = firrtl.subfield %0(0) : (!firrtl.bundle<wo: uint<1>, valid: uint<2>>) -> !firrtl.uint<1>
    %2 = firrtl.subfield %a(0) : (!firrtl.bundle<wo: uint<1>, valid: uint<2>>) -> !firrtl.uint<1>
    firrtl.connect %1, %2 : !firrtl.uint<1>, !firrtl.uint<1>
  }

// CHECK-LABEL:    firrtl.module @writeVectorOfBundle1D(in %a_wo: !firrtl.uint<1>, in %a_valid: !firrtl.uint<2>, in %def_0_wo: !firrtl.uint<1>, in %def_0_valid: !firrtl.uint<2>, in %def_1_wo: !firrtl.uint<1>, in %def_1_valid: !firrtl.uint<2>, in %sel: !firrtl.uint<2>, out %b_0_wo: !firrtl.uint<1>, out %b_0_valid: !firrtl.uint<2>, out %b_1_wo: !firrtl.uint<1>, out %b_1_valid: !firrtl.uint<2>) {
// CHECK-NEXT:      firrtl.connect %b_0_wo, %def_0_wo : !firrtl.uint<1>, !firrtl.uint<1>
// CHECK-NEXT:      firrtl.connect %b_0_valid, %def_0_valid : !firrtl.uint<2>, !firrtl.uint<2>
// CHECK-NEXT:      firrtl.connect %b_1_wo, %def_1_wo : !firrtl.uint<1>, !firrtl.uint<1>
// CHECK-NEXT:      firrtl.connect %b_1_valid, %def_1_valid : !firrtl.uint<2>, !firrtl.uint<2>
// CHECK-NEXT:      %c0_ui2 = firrtl.constant 0 : !firrtl.uint<2>
// CHECK-NEXT:      %0 = firrtl.eq %sel, %c0_ui2 : (!firrtl.uint<2>, !firrtl.uint<2>) -> !firrtl.uint<1>
// CHECK-NEXT:      firrtl.when %0  {
// CHECK-NEXT:        firrtl.connect %b_0_wo, %a_wo : !firrtl.uint<1>, !firrtl.uint<1>
// CHECK-NEXT:      }
// CHECK-NEXT:      %c1_ui2 = firrtl.constant 1 : !firrtl.uint<2>
// CHECK-NEXT:      %1 = firrtl.eq %sel, %c1_ui2 : (!firrtl.uint<2>, !firrtl.uint<2>) -> !firrtl.uint<1>
// CHECK-NEXT:      firrtl.when %1  {
// CHECK-NEXT:        firrtl.connect %b_1_wo, %a_wo : !firrtl.uint<1>, !firrtl.uint<1>
// CHECK-NEXT:      }
// CHECK-NEXT:    }

// circuit Foo:
//   module Foo:
//     input a: UInt<2>[2][2]
//     input sel1: UInt<1>
//     input sel2: UInt<1>
//     output b: UInt<2>
//     output c: UInt<2>
//
//     b <= a[sel1][sel1]
//     c <= a[sel1][sel2]
  firrtl.module @multiSubaccess(in %a: !firrtl.vector<vector<uint<2>, 2>, 2>, in %sel1: !firrtl.uint<1>, in %sel2: !firrtl.uint<1>, out %b: !firrtl.uint<2>, out %c: !firrtl.uint<2>) {
    %0 = firrtl.subaccess %a[%sel1] : !firrtl.vector<vector<uint<2>, 2>, 2>, !firrtl.uint<1>
    %1 = firrtl.subaccess %0[%sel1] : !firrtl.vector<uint<2>, 2>, !firrtl.uint<1>
    firrtl.connect %b, %1 : !firrtl.uint<2>, !firrtl.uint<2>
    %2 = firrtl.subaccess %a[%sel1] : !firrtl.vector<vector<uint<2>, 2>, 2>, !firrtl.uint<1>
    %3 = firrtl.subaccess %2[%sel2] : !firrtl.vector<uint<2>, 2>, !firrtl.uint<1>
    firrtl.connect %c, %3 : !firrtl.uint<2>, !firrtl.uint<2>
  }

// CHECK-LABEL:    firrtl.module @multiSubaccess(in %a_0_0: !firrtl.uint<2>, in %a_0_1: !firrtl.uint<2>, in %a_1_0: !firrtl.uint<2>, in %a_1_1: !firrtl.uint<2>, in %sel1: !firrtl.uint<1>, in %sel2: !firrtl.uint<1>, out %b: !firrtl.uint<2>, out %c: !firrtl.uint<2>) {
// CHECK-NEXT:      %c1_ui1 = firrtl.constant 1 : !firrtl.uint<1>
// CHECK-NEXT:      %0 = firrtl.eq %sel1, %c1_ui1 : (!firrtl.uint<1>, !firrtl.uint<1>) -> !firrtl.uint<1>
// CHECK-NEXT:      %1 = firrtl.mux(%0, %a_1_0, %a_0_0) : (!firrtl.uint<1>, !firrtl.uint<2>, !firrtl.uint<2>) -> !firrtl.uint<2>
// CHECK-NEXT:      %2 = firrtl.mux(%0, %a_1_1, %a_0_1) : (!firrtl.uint<1>, !firrtl.uint<2>, !firrtl.uint<2>) -> !firrtl.uint<2>
// CHECK-NEXT:      %c1_ui1_0 = firrtl.constant 1 : !firrtl.uint<1>
// CHECK-NEXT:      %3 = firrtl.eq %sel1, %c1_ui1_0 : (!firrtl.uint<1>, !firrtl.uint<1>) -> !firrtl.uint<1>
// CHECK-NEXT:      %4 = firrtl.mux(%3, %2, %1) : (!firrtl.uint<1>, !firrtl.uint<2>, !firrtl.uint<2>) -> !firrtl.uint<2>
// CHECK-NEXT:      firrtl.connect %b, %4 : !firrtl.uint<2>, !firrtl.uint<2>
// CHECK-NEXT:      %c1_ui1_1 = firrtl.constant 1 : !firrtl.uint<1>
// CHECK-NEXT:      %5 = firrtl.eq %sel1, %c1_ui1_1 : (!firrtl.uint<1>, !firrtl.uint<1>) -> !firrtl.uint<1>
// CHECK-NEXT:      %6 = firrtl.mux(%5, %a_1_0, %a_0_0) : (!firrtl.uint<1>, !firrtl.uint<2>, !firrtl.uint<2>) -> !firrtl.uint<2>
// CHECK-NEXT:      %7 = firrtl.mux(%5, %a_1_1, %a_0_1) : (!firrtl.uint<1>, !firrtl.uint<2>, !firrtl.uint<2>) -> !firrtl.uint<2>
// CHECK-NEXT:      %c1_ui1_2 = firrtl.constant 1 : !firrtl.uint<1>
// CHECK-NEXT:      %8 = firrtl.eq %sel2, %c1_ui1_2 : (!firrtl.uint<1>, !firrtl.uint<1>) -> !firrtl.uint<1>
// CHECK-NEXT:      %9 = firrtl.mux(%8, %7, %6) : (!firrtl.uint<1>, !firrtl.uint<2>, !firrtl.uint<2>) -> !firrtl.uint<2>
// CHECK-NEXT:      firrtl.connect %c, %9 : !firrtl.uint<2>, !firrtl.uint<2>
// CHECK-NEXT:    }


// Handle zero-length vector subaccess
  // CHECK-LABEL: zvec
  firrtl.module @zvec(in %i: !firrtl.vector<bundle<a: uint<8>, b: uint<4>>, 0>, in %sel: !firrtl.uint<1>, out %foo: !firrtl.vector<uint<1>, 0>, out %o: !firrtl.uint<8>) {
    %c0_ui1 = firrtl.constant 0 : !firrtl.uint<1>
    %0 = firrtl.subaccess %foo[%c0_ui1] : !firrtl.vector<uint<1>, 0>, !firrtl.uint<1>
    firrtl.connect %0, %c0_ui1 : !firrtl.uint<1>, !firrtl.uint<1>
    %1 = firrtl.subaccess %i[%sel] : !firrtl.vector<bundle<a: uint<8>, b: uint<4>>, 0>, !firrtl.uint<1>
    %2 = firrtl.subfield %1(0) : (!firrtl.bundle<a: uint<8>, b: uint<4>>) -> !firrtl.uint<8>
    firrtl.connect %o, %2 : !firrtl.uint<8>, !firrtl.uint<8>
  // CHECK: firrtl.connect %o, %invalid_ui8
  }

// Test InstanceOp with port annotations.
// CHECK-LABEL firrtl.module @Bar3
  firrtl.module @Bar3(in %a: !firrtl.uint<1>, out %b: !firrtl.bundle<baz: uint<1>, qux: uint<1>>) {
  }
  // CHECK-LABEL firrtl.module @Foo3
  firrtl.module @Foo3() {
    // CHECK: [{one}], [{two}], []
    %bar_a, %bar_b = firrtl.instance @Bar3  {name = "bar", portAnnotations = [[{one}], [{circt.fieldID = 1, two}]]} : !firrtl.uint<1>, !firrtl.bundle<baz: uint<1>, qux: uint<1>>
  }


// Test MemOp with port annotations.
// circuit Foo: %[[{"a":null,"target":"~Foo|Foo>bar.r"},
//                 {"b":null,"target":"~Foo|Foo>bar.r.data"},
//                 {"c":null,"target":"~Foo|Foo>bar.w.en"},
//                 {"d":null,"target":"~Foo|Foo>bar.w.data.qux"},
//                 {"e":null,"target":"~Foo|Foo>bar.rw.wmode"}
//                 {"f":null,"target":"~Foo|Foo>bar.rw.wmask.baz"}]]

// CHECK-LABEL: firrtl.module @Foo4
  firrtl.module @Foo4() {
    // CHECK: firrtl.mem
    // CHECK-SAME: portAnnotations = [
    // CHECK-SAME: [{a}, {b, circt.fieldID = 4 : i32}],
    // CHECK-SAME: [{c, circt.fieldID = 2 : i32}]
    // CHECK-SAME: [{circt.fieldID = 4 : i32, e}, {circt.fieldID = 7 : i32, f}]

    // CHECK: firrtl.mem
    // CHECK-SAME: portAnnotations = [
    // CHECK-SAME: [{a}, {b, circt.fieldID = 4 : i32}],
    // CHECK-SAME: [{c, circt.fieldID = 2 : i32}, {circt.fieldID = 4 : i32, d}]
    // CHECK-SAME: [{circt.fieldID = 4 : i32, e}]
    %bar_r, %bar_w, %bar_rw = firrtl.mem Undefined  {depth = 16 : i64, name = "bar",
        portAnnotations = [
          [{a}, {circt.fieldID = 4, b}],
          [{circt.fieldID = 2,c}, {circt.fieldID = 6, d}],
          [{circt.fieldID = 4, e}, {circt.fieldID = 12, f}]
        ],
        portNames = ["r", "w", "rw"], readLatency = 0 : i32, writeLatency = 1 : i32} :
        !firrtl.bundle<addr: uint<4>, en: uint<1>, clk: clock, data flip: bundle<baz: uint<8>, qux: uint<8>>>,
        !firrtl.bundle<addr: uint<4>, en: uint<1>, clk: clock, data: bundle<baz: uint<8>, qux: uint<8>>, mask: bundle<baz: uint<1>, qux: uint<1>>>,
        !firrtl.bundle<addr: uint<4>, en: uint<1>, clk: clock, rdata flip: bundle<baz: uint<8>, qux: uint<8>>, wmode: uint<1>, wdata: bundle<baz: uint<8>, qux: uint<8>>, wmask: bundle<baz: uint<1>, qux: uint<1>>>
  }

// Test that partial connects can extend
// CHECK-LABEL: firrtl.module @TLBBB
firrtl.module @TLBBB() {
  %invalid_ui9 = firrtl.invalidvalue : !firrtl.uint<9>
  %in_bits = firrtl.wire  : !firrtl.uint<9>
  firrtl.connect %in_bits, %invalid_ui9 : !firrtl.uint<9>, !firrtl.uint<9>
  %out0_bits = firrtl.wire  : !firrtl.uint<128>
// CHECK: firrtl.connect %out0_bits
  firrtl.partialconnect %out0_bits, %in_bits : !firrtl.uint<128>, !firrtl.uint<9>
}

// This simply has to not crash
// CHECK-LABEL: firrtl.module @vecmem
firrtl.module @vecmem(in %clock: !firrtl.clock, in %reset: !firrtl.uint<1>) {
  %vmem_MPORT, %vmem_rdwrPort = firrtl.mem Undefined  {depth = 32 : i64, name = "vmem", portNames = ["MPORT", "rdwrPort"], readLatency = 1 : i32, writeLatency = 1 : i32} : !firrtl.bundle<addr: uint<5>, en: uint<1>, clk: clock, data flip: vector<uint<17>, 8>>, !firrtl.bundle<addr: uint<5>, en: uint<1>, clk: clock, rdata flip: vector<uint<17>, 8>, wmode: uint<1>, wdata: vector<uint<17>, 8>, wmask: vector<uint<1>, 8>>
}

// CHECK-LABEL: firrtl.module @bofa
firrtl.module @bofa(out %auto: !firrtl.bundle<io_out: bundle<foo: bundle<bar: analog<1>>>>) {
  %0 = firrtl.subfield %auto(0) : (!firrtl.bundle<io_out: bundle<foo: bundle<bar: analog<1>>>>) -> !firrtl.bundle<foo: bundle<bar: analog<1>>>
  %io = firrtl.wire  : !firrtl.bundle<foo: bundle<bar: analog<1>>>
  firrtl.partialconnect %0, %io : !firrtl.bundle<foo: bundle<bar: analog<1>>>, !firrtl.bundle<foo: bundle<bar: analog<1>>>
// CHECK: firrtl.attach %auto_io_out_foo_bar, %io_foo_bar
}

// Issue 1436
firrtl.extmodule @is1436_BAR(out %io: !firrtl.bundle<llWakeup flip: vector<uint<1>, 1>>)
// CHECK-LABEL: firrtl.module @is1436_FOO
firrtl.module @is1436_FOO() {
  %thing_io = firrtl.instance @is1436_BAR  {name = "thing"} : !firrtl.bundle<llWakeup flip: vector<uint<1>, 1>>
  %0 = firrtl.subfield %thing_io(0) : (!firrtl.bundle<llWakeup flip: vector<uint<1>, 1>>) -> !firrtl.vector<uint<1>, 1>
  %c0_ui2 = firrtl.constant 0 : !firrtl.uint<2>
  %1 = firrtl.subaccess %0[%c0_ui2] : !firrtl.vector<uint<1>, 1>, !firrtl.uint<2>
  %c0_ui1 = firrtl.constant 0 : !firrtl.uint<1>
  firrtl.connect %1, %c0_ui1 : !firrtl.uint<1>, !firrtl.uint<1>
  }

} // CIRCUIT<|MERGE_RESOLUTION|>--- conflicted
+++ resolved
@@ -833,11 +833,7 @@
 // matching fieldIDs.  Any other arg attributes should be copied.
     // The annotation should be copied to just a.a.  The firrtl.hello arg
     // attribute should be copied to each new port.
-<<<<<<< HEAD
-    firrtl.module @PortBundle(in %a: !firrtl.bundle<a: uint<1>, b flip: uint<1>> {firrtl.annotations = [{circt.fieldID = 1, a}], firrtl.hello}) {}
-=======
     firrtl.module @PortBundle(in %a: !firrtl.bundle<a: uint<1>, b flip: uint<1>> {firrtl.hello}) attributes {portAnnotations = [[#firrtl.subAnno<fieldID = 1, {a}>]]} {}
->>>>>>> f6f7d498
     // CHECK-LABEL: firrtl.module @PortBundle
     // CHECK-COUNT-1: firrtl.annotations = [{a}]
     // CHECK-COUNT-2: firrtl.hello
@@ -846,11 +842,7 @@
 
     // The annotation should be copied to just a[0].  The firrtl.world arg
     // attribute should be copied to each port.
-<<<<<<< HEAD
-    firrtl.extmodule @PortVector(in %a: !firrtl.vector<uint<1>, 2> {firrtl.annotations = [{circt.fieldID = 1, b}], firrtl.world})
-=======
     firrtl.extmodule @PortVector(in %a: !firrtl.vector<uint<1>, 2> {firrtl.world}) attributes {portAnnotations = [[#firrtl.subAnno<fieldID = 1, {b}>]]}
->>>>>>> f6f7d498
     // CHECK-LABEL: firrtl.extmodule @PortVector
     // CHECK-COUNT-1: firrtl.annotations = [{b}]
     // CHECK-COUNT-2: firrtl.world
